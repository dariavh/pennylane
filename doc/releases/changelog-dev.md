:orphan:

# Release 0.37.0-dev (development release)

<h3>New features since last release</h3>

<h3>Improvements 🛠</h3>

* The sorting order of parameter-shift terms is now guaranteed to resolve ties in the absolute value with the sign of the shifts.
  [(#5582)](https://github.com/PennyLaneAI/pennylane/pull/5582)

<h4>Mid-circuit measurements and dynamic circuits</h4>

* The `dynamic_one_shot` transform uses a single auxiliary tape with a shot vector and `default.qubit` implements the loop over shots with `jax.vmap`.
  [(#5617)](https://github.com/PennyLaneAI/pennylane/pull/5617)
  
* The `dynamic_one_shot` transform can be compiled with `jax.jit`.
  [(#5557)](https://github.com/PennyLaneAI/pennylane/pull/5557)
  
* When using `defer_measurements` with postselecting mid-circuit measurements, operations
  that will never be active due to the postselected state are skipped in the transformed
  quantum circuit. In addition, postselected controls are skipped, as they are evaluated
  at transform time. This optimization feature can be turned off by setting `reduce_postselected=False`
  [(#5558)](https://github.com/PennyLaneAI/pennylane/pull/5558)

  Consider a simple circuit with three mid-circuit measurements, two of which are postselecting,
  and a single gate conditioned on those measurements:

  ```python
  @qml.qnode(qml.device("default.qubit"))
  def node(x):
      qml.RX(x, 0)
      qml.RX(x, 1)
      qml.RX(x, 2)
      mcm0 = qml.measure(0, postselect=0, reset=False)
      mcm1 = qml.measure(1, postselect=None, reset=True)
      mcm2 = qml.measure(2, postselect=1, reset=False)
      qml.cond(mcm0+mcm1+mcm2==1, qml.RX)(0.5, 3)
      return qml.expval(qml.Z(0) @ qml.Z(3))
  ```

  Without the new optimization, we obtain three gates, each controlled on the three measured
  qubits. They correspond to the combinations of controls that satisfy the condition
  `mcm0+mcm1+mcm2==1`:

  ```pycon
  >>> print(qml.draw(qml.defer_measurements(node, reduce_postselected=False))(0.6))
  0: ──RX(0.60)──|0⟩⟨0|─╭●─────────────────────────────────────────────┤ ╭<Z@Z>
  1: ──RX(0.60)─────────│──╭●─╭X───────────────────────────────────────┤ │
  2: ──RX(0.60)─────────│──│──│───|1⟩⟨1|─╭○────────╭○────────╭●────────┤ │
  3: ───────────────────│──│──│──────────├RX(0.50)─├RX(0.50)─├RX(0.50)─┤ ╰<Z@Z>
  4: ───────────────────╰X─│──│──────────├○────────├●────────├○────────┤
  5: ──────────────────────╰X─╰●─────────╰●────────╰○────────╰○────────┤
  ```

  If we do not explicitly deactivate the optimization, we obtain a much simpler circuit:

  ```pycon
  >>> print(qml.draw(qml.defer_measurements(node))(0.6))
  0: ──RX(0.60)──|0⟩⟨0|─╭●─────────────────┤ ╭<Z@Z>
  1: ──RX(0.60)─────────│──╭●─╭X───────────┤ │
  2: ──RX(0.60)─────────│──│──│───|1⟩⟨1|───┤ │
  3: ───────────────────│──│──│──╭RX(0.50)─┤ ╰<Z@Z>
  4: ───────────────────╰X─│──│──│─────────┤
  5: ──────────────────────╰X─╰●─╰○────────┤
  ```

  There is only one controlled gate with only one control wire.

* `qml.devices.LegacyDevice` is now an alias for `qml.Device`, so it is easier to distinguish it from
  `qml.devices.Device`, which follows the new device API.
  [(#5581)](https://github.com/PennyLaneAI/pennylane/pull/5581)

* The `dtype` for `eigvals` of `X`, `Y`, `Z` and `Hadamard` is changed from `int` to `float`, making them 
  consistent with the other observables. The `dtype` of the returned values when sampling these observables 
  (e.g. `qml.sample(X(0))`) is also changed to `float`. 
  [(#5607)](https://github.com/PennyLaneAI/pennylane/pull/5607)

* Sets up the framework for the development of an `assert_equal` function for testing operator comparison.
  [(#5634)](https://github.com/PennyLaneAI/pennylane/pull/5634)

* PennyLane operators can now automatically be captured as instructions in JAXPR. See the experimental
  `capture` module for more information.
  [(#5511)](https://github.com/PennyLaneAI/pennylane/pull/5511)

* The `decompose` transform has an `error` kwarg to specify the type of error that should be raised, 
  allowing error types to be more consistent with the context the `decompose` function is used in.
  [(#5669)](https://github.com/PennyLaneAI/pennylane/pull/5669)

<<<<<<< HEAD
* The `qml.pytrees` module now has `flatten` and `unflatten` methods for serializing pytrees.
  [(#5701)](https://github.com/PennyLaneAI/pennylane/pull/5701)
=======
* Empty initialization of `PauliVSpace` is permitted.
  [(#5675)](https://github.com/PennyLaneAI/pennylane/pull/5675)
>>>>>>> 0dcba449

<h4>Community contributions 🥳</h4>

* Implemented kwargs (`check_interface`, `check_trainability`, `rtol` and `atol`) support in `qml.equal` for the operators `Pow`, `Adjoint`, `Exp`, and `SProd`.
  [(#5668)](https://github.com/PennyLaneAI/pennylane/issues/5668)
  
* ``qml.QutritDepolarizingChannel`` has been added, allowing for depolarizing noise to be simulated on the `default.qutrit.mixed` device.
  [(#5502)](https://github.com/PennyLaneAI/pennylane/pull/5502)

<h3>Breaking changes 💔</h3>

* Sampling observables composed of `X`, `Y`, `Z` and `Hadamard` now returns values of type `float` instead of `int`.
  [(#5607)](https://github.com/PennyLaneAI/pennylane/pull/5607)

* `qml.is_commuting` no longer accepts the `wire_map` argument, which does not bring any functionality.
  [(#5660)](https://github.com/PennyLaneAI/pennylane/pull/5660)

* `qml.from_qasm_file` has been removed. The user can open files and load their content using `qml.from_qasm`.
  [(#5659)](https://github.com/PennyLaneAI/pennylane/pull/5659)

* `qml.load` has been removed in favour of more specific functions, such as `qml.from_qiskit`, etc.
  [(#5654)](https://github.com/PennyLaneAI/pennylane/pull/5654)

* `qml.transforms.convert_to_numpy_parameters` is now a proper transform and its output signature has changed,
  returning a list of `QuantumTape`s and a post-processing function instead of simply the transformed circuit.
  [(#5693)](https://github.com/PennyLaneAI/pennylane/pull/5693)

<h3>Deprecations 👋</h3>

* The `simplify` argument in `qml.Hamiltonian` and `qml.ops.LinearCombination` is deprecated. 
  Instead, `qml.simplify()` can be called on the constructed operator.
  [(#5677)](https://github.com/PennyLaneAI/pennylane/pull/5677)

* `qml.transforms.map_batch_transform` is deprecated, since a transform can be applied directly to a batch of tapes.
  [(#5676)](https://github.com/PennyLaneAI/pennylane/pull/5676)

<h3>Documentation 📝</h3>

* A small typo was fixed in the docstring for `qml.sample`.
  [(#5685)](https://github.com/PennyLaneAI/pennylane/pull/5685)

<h3>Bug fixes 🐛</h3>

* Fixed a bug that raised an error regarding expected vs actual `dtype` when using `JAX-JIT` on a circuit that 
  returned samples of observables containing the `qml.Identity` operator.
  [(#5607)](https://github.com/PennyLaneAI/pennylane/pull/5607)

* Use vanilla NumPy arrays in `test_projector_expectation` to avoid differentiating `qml.Projector` with respect to the state attribute.
  [(#5683)](https://github.com/PennyLaneAI/pennylane/pull/5683)

* `qml.Projector` is now compatible with jax-jit.
  [(#5595)](https://github.com/PennyLaneAI/pennylane/pull/5595)

* Finite shot circuits with a `qml.probs` measurement, both with a `wires` or `op` argument, can now be compiled with `jax.jit`.
  [(#5619)](https://github.com/PennyLaneAI/pennylane/pull/5619)
  
* `param_shift`, `finite_diff`, `compile`, `insert`, `merge_rotations`, and `transpile` now
  all work with circuits with non-commuting measurements.
  [(#5424)](https://github.com/PennyLaneAI/pennylane/pull/5424)
  [(#5681)](https://github.com/PennyLaneAI/pennylane/pull/5681)

* A correction is added to `bravyi_kitaev` to call the correct function for a FermiSentence input.
  [(#5671)](https://github.com/PennyLaneAI/pennylane/pull/5671)

<h3>Contributors ✍️</h3>

This release contains contributions from (in alphabetical order):

Lillian M. A. Frederiksen,
Ahmed Darwish,
Gabriel Bottrill,
Isaac De Vlugt,
Pietropaolo Frisoni,
Soran Jahangiri,
Korbinian Kottmann,
Christina Lee,
Vincent Michaud-Rioux,
Kenya Sakka,
David Wierichs.<|MERGE_RESOLUTION|>--- conflicted
+++ resolved
@@ -87,13 +87,11 @@
   allowing error types to be more consistent with the context the `decompose` function is used in.
   [(#5669)](https://github.com/PennyLaneAI/pennylane/pull/5669)
 
-<<<<<<< HEAD
 * The `qml.pytrees` module now has `flatten` and `unflatten` methods for serializing pytrees.
   [(#5701)](https://github.com/PennyLaneAI/pennylane/pull/5701)
-=======
+
 * Empty initialization of `PauliVSpace` is permitted.
   [(#5675)](https://github.com/PennyLaneAI/pennylane/pull/5675)
->>>>>>> 0dcba449
 
 <h4>Community contributions 🥳</h4>
 
