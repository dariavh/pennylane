--- conflicted
+++ resolved
@@ -165,19 +165,18 @@
    ((0.25+0j)*(PauliX(wires=[0]))) + (0.25j*(PauliY(wires=[0]) @ PauliZ(wires=[1])))
    ```
 
-<<<<<<< HEAD
+* The transform `split_non_commuting` now accepts measurements of type `probs`, `sample` and `counts` which accept both wires and observables.
+  [(#4972)](https://github.com/PennyLaneAI/pennylane/pull/4972)
+
+* Improve efficiency of matrix calculation when operator is symmetric over wires
+   [(#3601)](https://github.com/PennyLaneAI/pennylane/pull/3601)
+
+* The module `pennylane/math/quantum.py` has now support for the min-entropy.
+  [(#3959)](https://github.com/PennyLaneAI/pennylane/pull/3959/)
+  
 * Create the `qml.Reflection` operator, useful for amplitude amplification and its variants.
   [(##5159)](https://github.com/PennyLaneAI/pennylane/pull/5159)
-=======
-* The transform `split_non_commuting` now accepts measurements of type `probs`, `sample` and `counts` which accept both wires and observables.
-  [(#4972)](https://github.com/PennyLaneAI/pennylane/pull/4972)
->>>>>>> e275db7f
-
-* Improve efficiency of matrix calculation when operator is symmetric over wires
-   [(#3601)](https://github.com/PennyLaneAI/pennylane/pull/3601)
-
-* The module `pennylane/math/quantum.py` has now support for the min-entropy.
-  [(#3959)](https://github.com/PennyLaneAI/pennylane/pull/3959/)
+
 
 <h4>Other improvements</h4>
 
@@ -479,7 +478,9 @@
 
 This release contains contributions from (in alphabetical order):
 
+
 Abhishek Abhishek,
+Guillermo Alonso,
 Utkarsh Azad,
 Gabriel Bottrill,
 Astral Cai,
