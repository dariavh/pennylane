:orphan:

# Release 0.36.0-dev (development release)

<h3>New features since last release</h3>

* The `QubitDevice` class and children classes support the `dynamic_one_shot` transform provided that they support `MidMeasureMP` operations natively.
  [(#5317)](https://github.com/PennyLaneAI/pennylane/pull/5317)

* `qml.ops.Sum` now supports storing grouping information. Grouping type and method can be
  specified during construction using the `grouping_type` and `method` keyword arguments of
  `qml.dot`, `qml.sum`, or `qml.ops.Sum`. The grouping indices are stored in `Sum.grouping_indices`.
  [(#5179)](https://github.com/PennyLaneAI/pennylane/pull/5179)

  ```python
  import pennylane as qml

  a = qml.X(0)
  b = qml.prod(qml.X(0), qml.X(1))
  c = qml.Z(0)
  obs = [a, b, c]
  coeffs = [1.0, 2.0, 3.0]

  op = qml.dot(coeffs, obs, grouping_type="qwc")
  ```
  ```pycon
  >>> op.grouping_indices
  ((2,), (0, 1))
  ```

  Additionally, grouping type and method can be set or changed after construction using
  `Sum.compute_grouping()`:

  ```python
  import pennylane as qml

  a = qml.X(0)
  b = qml.prod(qml.X(0), qml.X(1))
  c = qml.Z(0)
  obs = [a, b, c]
  coeffs = [1.0, 2.0, 3.0]

  op = qml.dot(coeffs, obs)
  ```
  ```pycon
  >>> op.grouping_indices is None
  True
  >>> op.compute_grouping(grouping_type="qwc")
  >>> op.grouping_indices
  ((2,), (0, 1))
  ```

  Note that the grouping indices refer to the lists returned by `Sum.terms()`, not `Sum.operands`.

* Added new `SpectralNormError` class to the new error tracking functionality.
  [(#5154)](https://github.com/PennyLaneAI/pennylane/pull/5154)

* The `dynamic_one_shot` transform is introduced enabling dynamic circuit execution on circuits with shots and devices that support `MidMeasureMP` operations natively.
  [(#5266)](https://github.com/PennyLaneAI/pennylane/pull/5266)

* Added new function `qml.operation.convert_to_legacy_H` to convert `Sum`, `SProd`, and `Prod` to `Hamiltonian` instances.
  [(#5309)](https://github.com/PennyLaneAI/pennylane/pull/5309)

* When new operator arithmetic is enabled, `qml.Hamiltonian` is now an alias for `qml.ops.LinearCombination`.
  [(#5322)](https://github.com/PennyLaneAI/pennylane/pull/5322)

<h3>Improvements 🛠</h3>

* The `qml.is_commuting` function now accepts `Sum`, `SProd`, and `Prod` instances.
  [(#5351)](https://github.com/PennyLaneAI/pennylane/pull/5351)

* Operators can now be left multiplied `x * op` by numpy arrays.
  [(#5361)](https://github.com/PennyLaneAI/pennylane/pull/5361)

* Create the `qml.Reflection` operator, useful for amplitude amplification and its variants.
  [(#5159)](https://github.com/PennyLaneAI/pennylane/pull/5159)

  ```python
  @qml.prod
  def generator(wires):
        qml.Hadamard(wires=wires)

  U = generator(wires=0)

  dev = qml.device('default.qubit')
  @qml.qnode(dev)
  def circuit():

        # Initialize to the state |1>
        qml.PauliX(wires=0)

        # Apply the reflection
        qml.Reflection(U)

        return qml.state()

  ```

  ```pycon
  >>> circuit()
  tensor([1.+6.123234e-17j, 0.-6.123234e-17j], requires_grad=True)
  ```
  
* The `qml.AmplitudeAmplification` operator is introduced, which is a high-level interface for amplitude amplification and its variants.
  [(#5160)](https://github.com/PennyLaneAI/pennylane/pull/5160)

  ```python
  @qml.prod
  def generator(wires):
      for wire in wires:
          qml.Hadamard(wires=wire)

  U = generator(wires=range(3))
  O = qml.FlipSign(2, wires=range(3))

  dev = qml.device("default.qubit")

  @qml.qnode(dev)
  def circuit():

      generator(wires=range(3))
      qml.AmplitudeAmplification(U, O, iters=5, fixed_point=True, work_wire=3)

      return qml.probs(wires=range(3))

  ```
  
  ```pycon
  >>> print(np.round(circuit(), 3))
  [0.013, 0.013, 0.91, 0.013, 0.013, 0.013, 0.013, 0.013]

  ```

* A new class `qml.ops.LinearCombination` is introduced. In essence, this class is an updated equivalent of `qml.ops.Hamiltonian`
  but for usage with new operator arithmetic.
  [(#5216)](https://github.com/PennyLaneAI/pennylane/pull/5216)

<h3>Improvements 🛠</h3>

* The `qml.is_commuting` function now accepts `Sum`, `SProd`, and `Prod` instances.
  [(#5351)](https://github.com/PennyLaneAI/pennylane/pull/5351)

* Operators can now be left multiplied `x * op` by numpy arrays.
  [(#5361)](https://github.com/PennyLaneAI/pennylane/pull/5361)

* The `molecular_hamiltonian` function calls `PySCF` directly when `method='pyscf'` is selected.
  [(#5118)](https://github.com/PennyLaneAI/pennylane/pull/5118)

* All generators in the source code (except those in the `qchem` module) no longer return
  `Hamiltonian` or `Tensor` instances. Wherever possible, these return `Sum`, `SProd`, and `Prod` instances.
  [(#5253)](https://github.com/PennyLaneAI/pennylane/pull/5253)

* Upgraded `null.qubit` to the new device API. Also, added support for all measurements and various modes of differentiation.
  [(#5211)](https://github.com/PennyLaneAI/pennylane/pull/5211)
  
* `ApproxTimeEvolution` is now compatible with any operator that defines a `pauli_rep`.
  [(#5362)](https://github.com/PennyLaneAI/pennylane/pull/5362)

* `Hamiltonian.pauli_rep` is now defined if the hamiltonian is a linear combination of paulis.
  [(#5377)](https://github.com/PennyLaneAI/pennylane/pull/5377)

<<<<<<< HEAD
* `Prod.eigvals()` is now compatible with Qudit operators.
  [(#5400)](https://github.com/PennyLaneAI/pennylane/pull/5400)
=======
* Obtaining classical shadows using the `default.clifford` device is now compatible with
  [stim](https://github.com/quantumlib/Stim) `v1.13.0`.
  [(#5409)](https://github.com/PennyLaneAI/pennylane/pull/5409)
>>>>>>> b6bab3b6

<h4>Community contributions 🥳</h4>

* Functions `measure_with_samples` and `sample_state` have been added to the new `qutrit_mixed` module found in
 `qml.devices`. These functions are used to sample device-compatible states, returning either the final measured state or value of an observable.
  [(#5082)](https://github.com/PennyLaneAI/pennylane/pull/5082)

* The `QNode` now defers `diff_method` validation to the device under the new device api `qml.devices.Device`.
  [(#5176)](https://github.com/PennyLaneAI/pennylane/pull/5176)

* `taper_operation` method is compatible with new operator arithmetic.
  [(#5326)](https://github.com/PennyLaneAI/pennylane/pull/5326)

* `qml.transforms.split_non_commuting` will now work with single-term operator arithmetic.
  [(#5314)](https://github.com/PennyLaneAI/pennylane/pull/5314)

* Implemented the method `process_counts` in `ExpectationMP`, `VarianceMP`, and `CountsMP`.
  [(#5256)](https://github.com/PennyLaneAI/pennylane/pull/5256)

<h3>Breaking changes 💔</h3>

* The private functions `_pauli_mult`, `_binary_matrix` and `_get_pauli_map` from the `pauli` module have been removed. The same functionality can be achieved using newer features in the ``pauli`` module.
  [(#5323)](https://github.com/PennyLaneAI/pennylane/pull/5323)

* `qml.matrix()` called on the following will raise an error if `wire_order` is not specified:
  * tapes with more than one wire.
  * quantum functions.
  * Operator class where `num_wires` does not equal to 1
  * QNodes if the device does not have wires specified.
  * PauliWords and PauliSentences with more than one wire.
  [(#5328)](https://github.com/PennyLaneAI/pennylane/pull/5328)
  [(#5359)](https://github.com/PennyLaneAI/pennylane/pull/5359)

* `qml.pauli.pauli_mult` and `qml.pauli.pauli_mult_with_phase` are now removed. Instead, you  should use `qml.simplify(qml.prod(pauli_1, pauli_2))` to get the reduced operator.
  [(#5324)](https://github.com/PennyLaneAI/pennylane/pull/5324)
  
  ```pycon
  >>> op = qml.simplify(qml.prod(qml.PauliX(0), qml.PauliZ(0)))
  >>> op
  -1j*(PauliY(wires=[0]))
  >>> [phase], [base] = op.terms()
  >>> phase, base
  (-1j, PauliY(wires=[0]))
  ```

* `MeasurementProcess.name` and `MeasurementProcess.data` have been removed. Use `MeasurementProcess.obs.name` and `MeasurementProcess.obs.data` instead.
  [(#5321)](https://github.com/PennyLaneAI/pennylane/pull/5321)

* `Operator.validate_subspace(subspace)` has been removed. Instead, you should use `qml.ops.qutrit.validate_subspace(subspace)`.
  [(#5311)](https://github.com/PennyLaneAI/pennylane/pull/5311)

* The contents of `qml.interfaces` is moved inside `qml.workflow`. The old import path no longer exists.
  [(#5329)](https://github.com/PennyLaneAI/pennylane/pull/5329)

* `single_tape_transform`, `batch_transform`, `qfunc_transform`, `op_transform`, `gradient_transform`
  and `hessian_transform` are removed. Instead, switch to using the new `qml.transform` function. Please refer to
  `the transform docs <https://docs.pennylane.ai/en/stable/code/qml_transforms.html#custom-transforms>`_
  to see how this can be done.
  [(#5339)](https://github.com/PennyLaneAI/pennylane/pull/5339)

* Attempting to multiply `PauliWord` and `PauliSentence` with `*` will raise an error. Instead, use `@` to conform with the PennyLane convention.
  [(#5341)](https://github.com/PennyLaneAI/pennylane/pull/5341)

<h3>Deprecations 👋</h3>

* `qml.load` is deprecated. Instead, please use the functions outlined in the *Importing workflows* quickstart guide, such as `qml.from_qiskit`.
  [(#5312)](https://github.com/PennyLaneAI/pennylane/pull/5312)

* Specifying `control_values` with a bit string to `qml.MultiControlledX` is deprecated. Instead, use a list of booleans or 1s and 0s.
  [(#5352)](https://github.com/PennyLaneAI/pennylane/pull/5352)

* `qml.from_qasm_file` is deprecated. Instead, please open the file and then load its content using `qml.from_qasm`.
  [(#5331)](https://github.com/PennyLaneAI/pennylane/pull/5331)

  ```pycon
  >>> with open("test.qasm", "r") as f:
  ...     circuit = qml.from_qasm(f.read())
  ```

<h3>Documentation 📝</h3>

* Removed some redundant documentation for the `evolve` function.
  [(#5347)](https://github.com/PennyLaneAI/pennylane/pull/5347)

* Updated the final example in the `compile` docstring to use transforms correctly.
  [(#5348)](https://github.com/PennyLaneAI/pennylane/pull/5348)

<h3>Bug fixes 🐛</h3>

* We no longer perform unwanted dtype promotion in the `pauli_rep` of `SProd` instances when using tensorflow.
  [(#5246)](https://github.com/PennyLaneAI/pennylane/pull/5246)

* Fixed `TestQubitIntegration.test_counts` in `tests/interfaces/test_jax_qnode.py` to always produce counts for all outcomes.
  [(#5336)](https://github.com/PennyLaneAI/pennylane/pull/5336)

<h3>Contributors ✍️</h3>

This release contains contributions from (in alphabetical order):

Tarun Kumar Allamsetty,
Guillermo Alonso,
Mikhail Andrenkov,
Utkarsh Azad,
Gabriel Bottrill,
Astral Cai,
Amintor Dusko,
Pietropaolo Frisoni,
Soran Jahangiri,
Korbinian Kottmann,
Christina Lee,
Vincent Michaud-Rioux,
Mudit Pandey,
Matthew Silverman.<|MERGE_RESOLUTION|>--- conflicted
+++ resolved
@@ -159,14 +159,12 @@
 * `Hamiltonian.pauli_rep` is now defined if the hamiltonian is a linear combination of paulis.
   [(#5377)](https://github.com/PennyLaneAI/pennylane/pull/5377)
 
-<<<<<<< HEAD
 * `Prod.eigvals()` is now compatible with Qudit operators.
   [(#5400)](https://github.com/PennyLaneAI/pennylane/pull/5400)
-=======
+
 * Obtaining classical shadows using the `default.clifford` device is now compatible with
   [stim](https://github.com/quantumlib/Stim) `v1.13.0`.
   [(#5409)](https://github.com/PennyLaneAI/pennylane/pull/5409)
->>>>>>> b6bab3b6
 
 <h4>Community contributions 🥳</h4>
 
