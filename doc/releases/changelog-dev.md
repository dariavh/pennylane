--- conflicted
+++ resolved
@@ -112,14 +112,12 @@
 * `qml.load` has been removed in favour of more specific functions, such as `qml.from_qiskit`, etc.
   [(#5654)](https://github.com/PennyLaneAI/pennylane/pull/5654)
 
-<<<<<<< HEAD
 * `qml.TrotterProduct` is now compatible with resource tracking by inheriting from `ResourcesOperation`. 
    [(#5680)](https://github.com/PennyLaneAI/pennylane/pull/5680)
-=======
+
 * `qml.transforms.convert_to_numpy_parameters` is now a proper transform and its output signature has changed,
   returning a list of `QuantumTape`s and a post-processing function instead of simply the transformed circuit.
   [(#5693)](https://github.com/PennyLaneAI/pennylane/pull/5693)
->>>>>>> 0dcba449
 
 <h3>Deprecations 👋</h3>
 
@@ -171,9 +169,6 @@
 Korbinian Kottmann,
 Christina Lee,
 Vincent Michaud-Rioux,
-<<<<<<< HEAD
+Kenya Sakka,
 Jay Soni,
-=======
-Kenya Sakka,
->>>>>>> 0dcba449
 David Wierichs.