--- conflicted
+++ resolved
@@ -167,17 +167,15 @@
 
 <h3>Bug fixes 🐛</h3>
 
-<<<<<<< HEAD
 * `QuantumPhaseEstimation.map_wires` on longer modifies the original operation instance.
   [(#5698)](https://github.com/PennyLaneAI/pennylane/pull/5698)
 
 * The decomposition of `AmplitudeAmplification` now correctly queues all operations.
   [(#5698)](https://github.com/PennyLaneAI/pennylane/pull/5698)
-=======
+
 * Replaced `semantic_version` with `packaging.version.Version`, since the former cannot
   handle the metadata `.post` in the version string.
   [(#5754)](https://github.com/PennyLaneAI/pennylane/pull/5754)
->>>>>>> f5b805b1
 
 * The `dynamic_one_shot` transform now has expanded support for the `jax` and `torch` interfaces.
   [(#5672)](https://github.com/PennyLaneAI/pennylane/pull/5672)
