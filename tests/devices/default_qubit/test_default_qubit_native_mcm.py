# Copyright 2023 Xanadu Quantum Technologies Inc.

# Licensed under the Apache License, Version 2.0 (the "License");
# you may not use this file except in compliance with the License.
# You may obtain a copy of the License at

#     http://www.apache.org/licenses/LICENSE-2.0

# Unless required by applicable law or agreed to in writing, software
# distributed under the License is distributed on an "AS IS" BASIS,
# WITHOUT WARRANTIES OR CONDITIONS OF ANY KIND, either express or implied.
# See the License for the specific language governing permissions and
# limitations under the License.
"""Tests for default qubit preprocessing."""
<<<<<<< HEAD
from functools import partial, reduce
from typing import Sequence
=======
from functools import reduce
from typing import Iterable, Sequence
>>>>>>> 7125646a

import numpy as np
import pytest
from flaky import flaky

import pennylane as qml
<<<<<<< HEAD
from pennylane.devices.qubit.apply_operation import apply_mid_measure, MidMeasureMP
from pennylane.transforms.dynamic_one_shot import parse_native_mid_circuit_measurements
=======
from pennylane.devices.qubit.apply_operation import MidMeasureMP, apply_mid_measure
>>>>>>> 7125646a

pytestmark = pytest.mark.slow
get_device = partial(qml.device, name="default.qubit", seed=8237945)


def validate_counts(shots, results1, results2, batch_size=None):
    """Compares two counts.

    If the results are ``Sequence``s, loop over entries.

    Fails if a key of ``results1`` is not found in ``results2``.
    Passes if counts are too low, chosen as ``100``.
    Otherwise, fails if counts differ by more than ``20`` plus 20 percent.
    """
    if isinstance(shots, Sequence):
        assert isinstance(results1, tuple)
        assert isinstance(results2, tuple)
        assert len(results1) == len(results2) == len(shots)
        for s, r1, r2 in zip(shots, results1, results2):
            validate_counts(s, r1, r2, batch_size=batch_size)
        return

    if batch_size is not None:
        assert isinstance(results1, Iterable)
        assert isinstance(results2, Iterable)
        assert len(results1) == len(results2) == batch_size
        for r1, r2 in zip(results1, results2):
            validate_counts(shots, r1, r2, batch_size=None)
        return

    for key1, val1 in results1.items():
        val2 = results2[key1]
        if abs(val1 + val2) > 100:
            assert np.allclose(val1, val2, atol=20, rtol=0.2)


def validate_samples(shots, results1, results2, batch_size=None):
    """Compares two samples.

    If the results are ``Sequence``s, loop over entries.

    Fails if the results do not have the same shape, within ``20`` entries plus 20 percent.
    This is to handle cases when post-selection yields variable shapes.
    Otherwise, fails if the sums of samples differ by more than ``20`` plus 20 percent.
    """
    if isinstance(shots, Sequence):
        assert isinstance(results1, tuple)
        assert isinstance(results2, tuple)
        assert len(results1) == len(results2) == len(shots)
        for s, r1, r2 in zip(shots, results1, results2):
            validate_samples(s, r1, r2, batch_size=batch_size)
        return

    if batch_size is not None:
        assert isinstance(results1, Iterable)
        assert isinstance(results2, Iterable)
        assert len(results1) == len(results2) == batch_size
        for r1, r2 in zip(results1, results2):
            validate_samples(shots, r1, r2, batch_size=None)
        return

    sh1, sh2 = results1.shape[0], results2.shape[0]
    assert np.allclose(sh1, sh2, atol=20, rtol=0.2)
    assert results1.ndim == results2.ndim
    if results2.ndim > 1:
        assert results1.shape[1] == results2.shape[1]
    np.allclose(np.sum(results1), np.sum(results2), atol=20, rtol=0.2)


def validate_expval(shots, results1, results2, batch_size=None):
    """Compares two expval, probs or var.

    If the results are ``Sequence``s, validate the average of items.

    If ``shots is None``, validate using ``np.allclose``'s default parameters.
    Otherwise, fails if the results do not match within ``0.01`` plus 20 percent.
    """
    if isinstance(shots, Sequence):
        assert isinstance(results1, tuple)
        assert isinstance(results2, tuple)
        assert len(results1) == len(results2) == len(shots)
        results1 = reduce(lambda x, y: x + y, results1) / len(results1)
        results2 = reduce(lambda x, y: x + y, results2) / len(results2)
        validate_expval(sum(shots), results1, results2, batch_size=batch_size)
        return

    if shots is None:
        assert np.allclose(results1, results2)
        return

    if batch_size is not None:
        assert len(results1) == len(results2) == batch_size
        for r1, r2 in zip(results1, results2):
            validate_expval(shots, r1, r2, batch_size=None)

    assert np.allclose(results1, results2, atol=0.01, rtol=0.2)


def validate_measurements(func, shots, results1, results2, batch_size=None):
    """Calls the correct validation function based on measurement type."""
    if func is qml.counts:
        validate_counts(shots, results1, results2, batch_size=batch_size)
        return

    if func is qml.sample:
        validate_samples(shots, results1, results2, batch_size=batch_size)
        return

    validate_expval(shots, results1, results2, batch_size=batch_size)


def test_apply_mid_measure():
    with pytest.raises(ValueError, match="MidMeasureMP cannot be applied to batched states."):
        _ = apply_mid_measure(
            MidMeasureMP(0), np.zeros((2, 2)), is_state_batched=True, mid_measurements={}
        )
    m0 = MidMeasureMP(0, postselect=1)
    mid_measurements = {}
    _ = apply_mid_measure(m0, np.zeros(2), mid_measurements=mid_measurements)
    assert mid_measurements[m0] == -1
    _ = apply_mid_measure(m0, np.array([1, 0]), mid_measurements=mid_measurements)
    assert mid_measurements[m0] == -1
<<<<<<< HEAD
=======
    assert np.allclose(state, 0.0)
>>>>>>> 7125646a


def test_all_invalid_shots_circuit():

    # dev = qml.device("default.qubit")
    dev = get_device()

    @qml.qnode(dev)
    def circuit_op():
        m = qml.measure(0, postselect=1)
        qml.cond(m, qml.PauliX)(1)
        return (
            qml.expval(op=qml.PauliZ(1)),
            qml.probs(op=qml.PauliY(0) @ qml.PauliZ(1)),
            qml.var(op=qml.PauliZ(1)),
        )

    res1 = circuit_op()
    res2 = circuit_op(shots=10)
    for r1, r2 in zip(res1, res2):
        if isinstance(r1, Sequence):
            assert len(r1) == len(r2)
        assert np.all(np.isnan(r1))
        assert np.all(np.isnan(r2))

    @qml.qnode(dev)
    def circuit_mcm():
        m = qml.measure(0, postselect=1)
        qml.cond(m, qml.PauliX)(1)
        return qml.expval(op=m), qml.probs(op=m), qml.var(op=m)

    res1 = circuit_mcm()
    res2 = circuit_mcm(shots=10)
    for r1, r2 in zip(res1, res2):
        if isinstance(r1, Sequence):
            assert len(r1) == len(r2)
        assert np.all(np.isnan(r1))
        assert np.all(np.isnan(r2))


<<<<<<< HEAD
@pytest.mark.parametrize(
    "measurement",
    [
        qml.state(),
        qml.density_matrix(0),
        qml.vn_entropy(0),
        qml.mutual_info(0, 1),
        qml.purity(0),
        qml.classical_shadow(0),
    ],
)
def test_parse_native_mid_circuit_measurements_unsupported_meas(measurement):
    circuit = qml.tape.QuantumScript([qml.RX(1, 0)], [measurement])
    with pytest.raises(TypeError, match="Native mid-circuit measurement mode does not support"):
        parse_native_mid_circuit_measurements(circuit, circuit, [[None]])


=======
>>>>>>> 7125646a
def test_unsupported_measurement():
    dev = get_device(shots=1000)
    params = np.pi / 4 * np.ones(2)

    @qml.qnode(dev)
    def func(x, y):
        qml.RX(x, wires=0)
        m0 = qml.measure(0)
        qml.cond(m0, qml.RY)(y, wires=1)
        return qml.classical_shadow(wires=0)

    with pytest.raises(
        TypeError,
        match=f"Native mid-circuit measurement mode does not support {type(qml.classical_shadow(wires=0)).__name__}",
    ):
        func(*params)


@flaky(max_runs=5)
@pytest.mark.parametrize("shots", [None, 1000, [1000, 1001]])
@pytest.mark.parametrize("postselect", [None, 0, 1])
@pytest.mark.parametrize("reset", [False, True])
@pytest.mark.parametrize("measure_f", [qml.counts, qml.expval, qml.probs, qml.sample, qml.var])
def test_single_mcm_single_measure_mcm(shots, postselect, reset, measure_f):
    """Tests that DefaultQubit handles a circuit with a single mid-circuit measurement and a
    conditional gate. A single measurement of the mid-circuit measurement value is performed at
    the end."""

    dev = get_device(shots=shots)
    params = np.pi / 4 * np.ones(2)

    @qml.qnode(dev)
    def func(x, y):
        qml.RX(x, wires=0)
        m0 = qml.measure(0, reset=reset, postselect=postselect)
        qml.cond(m0, qml.RY)(y, wires=1)
        return measure_f(op=m0)

    func1 = qml.dynamic_one_shot(func)
    func2 = qml.defer_measurements(func)

    if shots is None and measure_f in (qml.counts, qml.sample):
        return

    results1 = func1(*params)
    results2 = func2(*params)

    validate_measurements(measure_f, shots, results1, results2)


# pylint: disable=unused-argument
def obs_tape(x, y, z, reset=False, postselect=None):
    qml.RX(x, 0)
    qml.RZ(np.pi / 4, 0)
    m0 = qml.measure(0, reset=reset)
    qml.cond(m0 == 0, qml.RX)(np.pi / 4, 0)
    qml.cond(m0 == 0, qml.RZ)(np.pi / 4, 0)
    qml.cond(m0 == 1, qml.RX)(-np.pi / 4, 0)
    qml.cond(m0 == 1, qml.RZ)(-np.pi / 4, 0)
    qml.RX(y, 1)
    qml.RZ(np.pi / 4, 1)
    m1 = qml.measure(1, postselect=postselect)
    qml.cond(m1 == 0, qml.RX)(np.pi / 4, 1)
    qml.cond(m1 == 0, qml.RZ)(np.pi / 4, 1)
    qml.cond(m1 == 1, qml.RX)(-np.pi / 4, 1)
    qml.cond(m1 == 1, qml.RZ)(-np.pi / 4, 1)
    return m0, m1


@flaky(max_runs=5)
@pytest.mark.parametrize("shots", [None, 5000, [5000, 5001]])
@pytest.mark.parametrize("postselect", [None, 0, 1])
@pytest.mark.parametrize("reset", [False, True])
@pytest.mark.parametrize("measure_f", [qml.counts, qml.expval, qml.probs, qml.sample, qml.var])
@pytest.mark.parametrize("obs", [qml.PauliZ(0), qml.PauliY(1), qml.PauliZ(0) @ qml.PauliY(1)])
def test_single_mcm_single_measure_obs(shots, postselect, reset, measure_f, obs):
    """Tests that DefaultQubit handles a circuit with a single mid-circuit measurement and a
    conditional gate. A single measurement of a common observable is performed at the end."""

    dev = get_device(shots=shots)
    params = [np.pi / 7, np.pi / 6, -np.pi / 5]

    @qml.qnode(dev)
    def func(x, y, z):
        obs_tape(x, y, z, reset=reset, postselect=postselect)
        return measure_f(op=obs)

    func1 = func
    func2 = qml.defer_measurements(func)

    if shots is None and measure_f in (qml.counts, qml.sample):
        return

    results1 = func1(*params)
    results2 = func2(*params)

    validate_measurements(measure_f, shots, results1, results2)


@flaky(max_runs=5)
@pytest.mark.parametrize("postselect", [None, 0, 1])
@pytest.mark.parametrize("reset", [False, True])
def test_single_mcm_multiple_measure_obs(postselect, reset):
    """Tests that DefaultQubit handles a circuit with a single mid-circuit measurement and a
    conditional gate. Multiple measurements of common observables are performed at the end."""

    dev = qml.device("default.qubit", shots=5000)
    params = [np.pi / 7, np.pi / 6, -np.pi / 5]

    @qml.qnode(dev)
    def func(x, y, z):
        obs_tape(x, y, z, reset=reset, postselect=postselect)
        return qml.counts(qml.PauliZ(0)), qml.expval(qml.PauliY(1))

    func1 = func
    func2 = qml.defer_measurements(func)

    results1 = func1(*params)
    results2 = func2(*params)

    for measure_f, res1, res2 in zip([qml.counts, qml.expval], results1, results2):
        validate_measurements(measure_f, 5000, res1, res2)


@flaky(max_runs=5)
@pytest.mark.parametrize("shots", [None, 3000, [3000, 3001]])
@pytest.mark.parametrize("postselect", [None, 0, 1])
@pytest.mark.parametrize("reset", [False, True])
@pytest.mark.parametrize("measure_f", [qml.counts, qml.probs, qml.sample])
@pytest.mark.parametrize("wires", [[0], [0, 1]])
def test_single_mcm_single_measure_wires(shots, postselect, reset, measure_f, wires):
    """Tests that DefaultQubit handles a circuit with a single mid-circuit measurement and a
    conditional gate. A single measurement of one or several wires is performed at the end."""

    dev = get_device(shots=shots)
    params = np.pi / 4 * np.ones(2)

    @qml.qnode(dev)
    def func(x, y):
        qml.RX(x, wires=0)
        m0 = qml.measure(0, reset=reset, postselect=postselect)
        qml.cond(m0, qml.RY)(y, wires=1)
        return measure_f(wires=wires)

    func1 = func
    func2 = qml.defer_measurements(func)

    if shots is None and measure_f in (qml.counts, qml.sample):
        return

    results1 = func1(*params)
    results2 = func2(*params)

    validate_measurements(measure_f, shots, results1, results2)


@flaky(max_runs=5)
@pytest.mark.parametrize("shots", [5000])
@pytest.mark.parametrize("postselect", [None, 0, 1])
@pytest.mark.parametrize("reset", [False, True])
@pytest.mark.parametrize("measure_f", [qml.counts, qml.expval, qml.probs, qml.sample, qml.var])
def test_single_mcm_multiple_measurements(shots, postselect, reset, measure_f):
    """Tests that DefaultQubit handles a circuit with a single mid-circuit measurement with reset
    and a conditional gate. Multiple measurements of the mid-circuit measurement value are
    performed."""

    dev = get_device(shots=shots)
    params = [np.pi / 7, np.pi / 6, -np.pi / 5]
    obs = qml.PauliY(1)

    @qml.qnode(dev)
    def func(x, y, z):
        mcms = obs_tape(x, y, z, reset=reset, postselect=postselect)
        return measure_f(op=obs), measure_f(op=mcms[0])

    func1 = func
    func2 = qml.defer_measurements(func)

    results1 = func1(*params)
    results2 = func2(*params)

    if isinstance(shots, Sequence):
        for s, r1, r2 in zip(shots, results1, results2):
            for _r1, _r2 in zip(r1, r2):
                validate_measurements(measure_f, s, _r1, _r2)
        return

    for r1, r2 in zip(results1, results2):
        validate_measurements(measure_f, shots, r1, r2)


@flaky(max_runs=5)
@pytest.mark.parametrize(
    "mcm_f",
    [
        lambda x: x * -1,
        lambda x: x * 1,
        lambda x: x * 2,
        lambda x: 1 - x,
        lambda x: x + 1,
        lambda x: x & 3,
    ],
)
@pytest.mark.parametrize("measure_f", [qml.counts, qml.expval, qml.probs, qml.sample, qml.var])
def test_simple_composite_mcm(mcm_f, measure_f):
    """Tests that DefaultQubit handles a circuit with a composite mid-circuit measurement and a
    conditional gate. A single measurement of a composite mid-circuit measurement is performed
    at the end."""
    shots = 5000

    dev = qml.device("default.qubit", shots=shots)
    param = np.pi / 3

    @qml.qnode(dev)
    def func(x):
        qml.RX(x, 0)
        m0 = qml.measure(0)
        qml.RX(0.5 * x, 1)
        m1 = qml.measure(1)
        qml.cond((m0 + m1) == 2, qml.RY)(2.0 * x, 0)
        m2 = qml.measure(0)
        return measure_f(op=mcm_f(m2))

    func1 = func
    func2 = qml.defer_measurements(func)

    results1 = func1(param)
    results2 = func2(param)

    validate_measurements(measure_f, shots, results1, results2)


@flaky(max_runs=5)
@pytest.mark.parametrize("shots", [None, 5000, [5000, 5001]])
@pytest.mark.parametrize("postselect", [None, 0, 1])
@pytest.mark.parametrize("reset", [False, True])
@pytest.mark.parametrize("measure_f", [qml.counts, qml.expval, qml.probs, qml.sample, qml.var])
def test_composite_mcm_measure_composite_mcm(shots, postselect, reset, measure_f):
    """Tests that DefaultQubit handles a circuit with a composite mid-circuit measurement and a
    conditional gate. A single measurement of a composite mid-circuit measurement is performed
    at the end."""

    dev = get_device(shots=shots)
    param = np.pi / 3

    @qml.qnode(dev)
    def func(x):
        qml.RX(x, 0)
        m0 = qml.measure(0)
        qml.RX(0.5 * x, 1)
        m1 = qml.measure(1, reset=reset, postselect=postselect)
        qml.cond((m0 + m1) == 2, qml.RY)(2.0 * x, 0)
        m2 = qml.measure(0)
        return measure_f(op=(m0 - 2 * m1) * m2 + 7)

    func1 = func
    func2 = qml.defer_measurements(func)

    if shots is None and measure_f in (qml.counts, qml.sample):
        return

    if measure_f == qml.probs:
        with pytest.raises(
            ValueError,
            match=r"Cannot use qml.probs\(\) when measuring multiple mid-circuit measurements collected",
        ):
            _ = func1(param)
        return

    results1 = func1(param)
    results2 = func2(param)

    validate_measurements(measure_f, shots, results1, results2)


@flaky(max_runs=5)
@pytest.mark.parametrize("shots", [None, 5000, [5000, 5001]])
@pytest.mark.parametrize("postselect", [None, 0, 1])
@pytest.mark.parametrize("reset", [False, True])
@pytest.mark.parametrize("measure_f", [qml.counts, qml.expval, qml.probs, qml.sample, qml.var])
def test_composite_mcm_single_measure_obs(shots, postselect, reset, measure_f):
    """Tests that DefaultQubit handles a circuit with a composite mid-circuit measurement and a
    conditional gate. A single measurement of a common observable is performed at the end."""

    dev = get_device(shots=shots)
    params = [np.pi / 7, np.pi / 6, -np.pi / 5]
    obs = qml.PauliZ(0) @ qml.PauliY(1)

    @qml.qnode(dev)
    def func(x, y, z):
        mcms = obs_tape(x, y, z, reset=reset, postselect=postselect)
        qml.cond(mcms[0] != mcms[1], qml.RY)(z, wires=0)
        qml.cond(mcms[0] == mcms[1], qml.RY)(z, wires=1)
        return measure_f(op=obs)

    func1 = func
    func2 = qml.defer_measurements(func)

    if shots is None and measure_f in (qml.counts, qml.sample):
        return

    results1 = func1(*params)
    results2 = func2(*params)

    validate_measurements(measure_f, shots, results1, results2)


@flaky(max_runs=5)
@pytest.mark.parametrize("shots", [5000, [5000, 5001]])
@pytest.mark.parametrize("postselect", [None, 0, 1])
@pytest.mark.parametrize("reset", [False, True])
@pytest.mark.parametrize("measure_f", [qml.counts, qml.probs, qml.sample])
def test_composite_mcm_measure_value_list(shots, postselect, reset, measure_f):
    """Tests that DefaultQubit handles a circuit with a composite mid-circuit measurement and a
    conditional gate. A single measurement of a composite mid-circuit measurement is performed
    at the end."""

    dev = get_device(shots=shots)
    param = np.pi / 3

    @qml.qnode(dev)
    def func(x):
        qml.RX(x, 0)
        m0 = qml.measure(0)
        qml.RX(0.5 * x, 1)
        m1 = qml.measure(1, reset=reset, postselect=postselect)
        qml.cond((m0 + m1) == 2, qml.RY)(2.0 * x, 0)
        m2 = qml.measure(0)
        return measure_f(op=[m0, m1, m2])

    func1 = func
    func2 = qml.defer_measurements(func)

    results1 = func1(param)
    results2 = func2(param)

    validate_measurements(measure_f, shots, results1, results2)


@flaky(max_runs=5)
@pytest.mark.parametrize("shots", [5000])
@pytest.mark.parametrize("postselect", [None, 0, 1])
@pytest.mark.parametrize("reset", [False, True])
@pytest.mark.parametrize("measure_f", [qml.expval])
def composite_mcm_gradient_measure_obs(shots, postselect, reset, measure_f):
    """Tests that DefaultQubit can differentiate a circuit with a composite mid-circuit
    measurement and a conditional gate. A single measurement of a common observable is
    performed at the end."""

    dev = get_device(shots=shots)
    param = qml.numpy.array([np.pi / 3, np.pi / 6])
    obs = qml.PauliZ(0) @ qml.PauliZ(1)

    @qml.qnode(dev, diff_method="parameter-shift")
    def func(x, y):
        qml.RX(x, 0)
        m0 = qml.measure(0)
        qml.RX(y, 1)
        m1 = qml.measure(1, reset=reset, postselect=postselect)
        qml.cond((m0 + m1) == 2, qml.RY)(2 * np.pi / 3, 0)
        qml.cond((m0 + m1) > 0, qml.RY)(2 * np.pi / 3, 1)
        return measure_f(op=obs)

    func1 = func
    func2 = qml.defer_measurements(func)

    results1 = func1(*param)
    results2 = func2(*param)

    validate_measurements(measure_f, shots, results1, results2)

    grad1 = qml.grad(func)(*param)
    grad2 = qml.grad(func2)(*param)

    assert np.allclose(grad1, grad2, atol=0.01, rtol=0.3)


@flaky(max_runs=5)
@pytest.mark.parametrize("shots", [5000, [5000, 5001]])
@pytest.mark.parametrize("postselect", [None, 0, 1])
@pytest.mark.parametrize("reset", [False, True])
@pytest.mark.parametrize("measure_fn", [qml.expval, qml.sample, qml.probs, qml.counts])
def test_broadcasting_qnode(shots, postselect, reset, measure_fn):
    """Test that executing qnodes with broadcasting works as expected"""
    if measure_fn is qml.sample and postselect is not None:
        pytest.skip("Postselection with samples doesn't work with broadcasting")

    dev = qml.device("default.qubit", shots=shots)
    param = [[np.pi / 3, np.pi / 4], [np.pi / 6, 2 * np.pi / 3]]
    obs = qml.PauliZ(0) @ qml.PauliZ(1)

    @qml.qnode(dev)
    def func(x, y):
        obs_tape(x, y, None, reset, postselect)
        return measure_fn(op=obs)

    func1 = func
    func2 = qml.defer_measurements(func)

    results1 = func1(*param)
    results2 = func2(*param)

    validate_measurements(measure_fn, shots, results1, results2, batch_size=2)

    if measure_fn is qml.sample and postselect is None:
        for i in range(2):  # batch_size
            if isinstance(shots, list):
                for s, r1, r2 in zip(shots, results1, results2):
                    assert len(r1[i]) == len(r2[i]) == s
            else:
                assert len(results1[i]) == len(results2[i]) == shots


def test_sample_with_broadcasting_and_postselection_error():
    """Test that an error is raised if returning qml.sample if postselecting with broadcasting"""
    tape = qml.tape.QuantumScript(
        [qml.RX([0.1, 0.2], 0), MidMeasureMP(0, postselect=1)], [qml.sample(wires=0)], shots=10
    )
    with pytest.raises(ValueError, match="Returning qml.sample is not supported when"):
        qml.transforms.dynamic_one_shot(tape)

    dev = qml.device("default.qubit", shots=10)

    @qml.qnode(dev)
    def circuit():
        qml.RX([0.1, 0.2], 0)
        qml.measure(0, postselect=1)
        return qml.sample(wires=0)

    with pytest.raises(ValueError, match="Returning qml.sample is not supported when"):
        _ = circuit()<|MERGE_RESOLUTION|>--- conflicted
+++ resolved
@@ -12,25 +12,15 @@
 # See the License for the specific language governing permissions and
 # limitations under the License.
 """Tests for default qubit preprocessing."""
-<<<<<<< HEAD
 from functools import partial, reduce
-from typing import Sequence
-=======
-from functools import reduce
 from typing import Iterable, Sequence
->>>>>>> 7125646a
 
 import numpy as np
 import pytest
 from flaky import flaky
 
 import pennylane as qml
-<<<<<<< HEAD
-from pennylane.devices.qubit.apply_operation import apply_mid_measure, MidMeasureMP
-from pennylane.transforms.dynamic_one_shot import parse_native_mid_circuit_measurements
-=======
 from pennylane.devices.qubit.apply_operation import MidMeasureMP, apply_mid_measure
->>>>>>> 7125646a
 
 pytestmark = pytest.mark.slow
 get_device = partial(qml.device, name="default.qubit", seed=8237945)
@@ -153,10 +143,6 @@
     assert mid_measurements[m0] == -1
     _ = apply_mid_measure(m0, np.array([1, 0]), mid_measurements=mid_measurements)
     assert mid_measurements[m0] == -1
-<<<<<<< HEAD
-=======
-    assert np.allclose(state, 0.0)
->>>>>>> 7125646a
 
 
 def test_all_invalid_shots_circuit():
@@ -197,26 +183,6 @@
         assert np.all(np.isnan(r2))
 
 
-<<<<<<< HEAD
-@pytest.mark.parametrize(
-    "measurement",
-    [
-        qml.state(),
-        qml.density_matrix(0),
-        qml.vn_entropy(0),
-        qml.mutual_info(0, 1),
-        qml.purity(0),
-        qml.classical_shadow(0),
-    ],
-)
-def test_parse_native_mid_circuit_measurements_unsupported_meas(measurement):
-    circuit = qml.tape.QuantumScript([qml.RX(1, 0)], [measurement])
-    with pytest.raises(TypeError, match="Native mid-circuit measurement mode does not support"):
-        parse_native_mid_circuit_measurements(circuit, circuit, [[None]])
-
-
-=======
->>>>>>> 7125646a
 def test_unsupported_measurement():
     dev = get_device(shots=1000)
     params = np.pi / 4 * np.ones(2)
