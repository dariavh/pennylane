# Copyright 2023 Xanadu Quantum Technologies Inc.

# Licensed under the Apache License, Version 2.0 (the "License");
# you may not use this file except in compliance with the License.
# You may obtain a copy of the License at

#     http://www.apache.org/licenses/LICENSE-2.0

# Unless required by applicable law or agreed to in writing, software
# distributed under the License is distributed on an "AS IS" BASIS,
# WITHOUT WARRANTIES OR CONDITIONS OF ANY KIND, either express or implied.
# See the License for the specific language governing permissions and
# limitations under the License.
"""Tests for default qubit preprocessing."""
from functools import partial, reduce
from typing import Sequence

from flaky import flaky
import numpy as np
import pytest

import pennylane as qml
from pennylane.devices.qubit.apply_operation import apply_mid_measure, MidMeasureMP
from pennylane.transforms.dynamic_one_shot import (
    accumulate_native_mcm,
    parse_native_mid_circuit_measurements,
)

<<<<<<< HEAD
pytestmark = pytest.mark.slow
=======
get_device = partial(qml.device, name="default.qubit", seed=8237945)
>>>>>>> 721c284f


def validate_counts(shots, results1, results2):
    """Compares two counts.

    If the results are ``Sequence``s, loop over entries.

    Fails if a key of ``results1`` is not found in ``results2``.
    Passes if counts are too low, chosen as ``100``.
    Otherwise, fails if counts differ by more than ``20`` plus 20 percent.
    """
    if isinstance(results1, Sequence):
        assert isinstance(results2, Sequence)
        assert len(results1) == len(results2)
        for r1, r2 in zip(results1, results2):
            validate_counts(shots, r1, r2)
        return
    for key1, val1 in results1.items():
        val2 = results2[key1]
        if abs(val1 + val2) > 100:
            assert np.allclose(val1, val2, rtol=20, atol=0.2)


def validate_samples(shots, results1, results2):
    """Compares two samples.

    If the results are ``Sequence``s, loop over entries.

    Fails if the results do not have the same shape, within ``20`` entries plus 20 percent.
    This is to handle cases when post-selection yields variable shapes.
    Otherwise, fails if the sums of samples differ by more than ``20`` plus 20 percent.
    """
    if isinstance(shots, Sequence):
        assert isinstance(results1, Sequence)
        assert isinstance(results2, Sequence)
        assert len(results1) == len(results2)
        for s, r1, r2 in zip(shots, results1, results2):
            validate_samples(s, r1, r2)
    else:
        sh1, sh2 = results1.shape[0], results2.shape[0]
        assert np.allclose(sh1, sh2, rtol=20, atol=0.2)
        assert results1.ndim == results2.ndim
        if results2.ndim > 1:
            assert results1.shape[1] == results2.shape[1]
        np.allclose(np.sum(results1), np.sum(results2), rtol=20, atol=0.2)


def validate_expval(shots, results1, results2):
    """Compares two expval, probs or var.

    If the results are ``Sequence``s, validate the average of items.

    If ``shots is None``, validate using ``np.allclose``'s default parameters.
    Otherwise, fails if the results do not match within ``0.01`` plus 20 percent.
    """
    if isinstance(results1, Sequence):
        assert isinstance(results2, Sequence)
        assert len(results1) == len(results2)
        results1 = reduce(lambda x, y: x + y, results1) / len(results1)
        results2 = reduce(lambda x, y: x + y, results2) / len(results2)
        validate_expval(shots, results1, results2)
        return
    if shots is None:
        assert np.allclose(results1, results2)
        return
    assert np.allclose(results1, results2, atol=0.01, rtol=0.2)


def validate_measurements(func, shots, results1, results2):
    """Calls the correct validation function based on measurement type."""
    if func is qml.counts:
        validate_counts(shots, results1, results2)
        return

    if func is qml.sample:
        validate_samples(shots, results1, results2)
        return

    validate_expval(shots, results1, results2)


def test_apply_mid_measure():
    with pytest.raises(ValueError, match="MidMeasureMP cannot be applied to batched states."):
        _ = apply_mid_measure(
            MidMeasureMP(0), np.zeros((2, 2)), is_state_batched=True, mid_measurements={}
        )
    m0 = MidMeasureMP(0, postselect=1)
    mid_measurements = {}
    state = apply_mid_measure(m0, np.zeros(2), mid_measurements=mid_measurements)
    assert mid_measurements[m0] == -1
    assert np.allclose(state, 0.0)
    state = apply_mid_measure(m0, np.array([1, 0]), mid_measurements=mid_measurements)
    assert mid_measurements[m0] == -1
    assert np.allclose(state, 0.0)


def test_accumulate_native_mcm_unsupported_error():
    with pytest.raises(
        TypeError,
        match=f"Native mid-circuit measurement mode does not support {type(qml.var(qml.PauliZ(0))).__name__}",
    ):
        accumulate_native_mcm(qml.tape.QuantumScript([], [qml.var(qml.PauliZ(0))]), [None], [None])


def test_all_invalid_shots_circuit():

    # dev = qml.device("default.qubit")
    dev = get_device()

    @qml.qnode(dev)
    def circuit_op():
        m = qml.measure(0, postselect=1)
        qml.cond(m, qml.PauliX)(1)
        return (
            qml.expval(op=qml.PauliZ(1)),
            qml.probs(op=qml.PauliY(0) @ qml.PauliZ(1)),
            qml.var(op=qml.PauliZ(1)),
        )

    res1 = circuit_op()
    res2 = circuit_op(shots=10)
    for r1, r2 in zip(res1, res2):
        if isinstance(r1, Sequence):
            assert len(r1) == len(r2)
        assert np.all(np.isnan(r1))
        assert np.all(np.isnan(r2))

    @qml.qnode(dev)
    def circuit_mcm():
        m = qml.measure(0, postselect=1)
        qml.cond(m, qml.PauliX)(1)
        return qml.expval(op=m), qml.probs(op=m), qml.var(op=m)

    res1 = circuit_mcm()
    res2 = circuit_mcm(shots=10)
    for r1, r2 in zip(res1, res2):
        if isinstance(r1, Sequence):
            assert len(r1) == len(r2)
        assert np.all(np.isnan(r1))
        assert np.all(np.isnan(r2))


@pytest.mark.parametrize(
    "measurement",
    [
        qml.state(),
        qml.density_matrix(0),
        qml.vn_entropy(0),
        qml.mutual_info(0, 1),
        qml.purity(0),
        qml.classical_shadow(0),
    ],
)
def test_parse_native_mid_circuit_measurements_unsupported_meas(measurement):
    circuit = qml.tape.QuantumScript([qml.RX(1, 0)], [measurement])
    with pytest.raises(TypeError, match="Native mid-circuit measurement mode does not support"):
        parse_native_mid_circuit_measurements(circuit, None, None)


def test_unsupported_measurement():
    dev = get_device(shots=1000)
    params = np.pi / 4 * np.ones(2)

    @qml.qnode(dev)
    def func(x, y):
        qml.RX(x, wires=0)
        m0 = qml.measure(0)
        qml.cond(m0, qml.RY)(y, wires=1)
        return qml.classical_shadow(wires=0)

    with pytest.raises(
        TypeError,
        match=f"Native mid-circuit measurement mode does not support {type(qml.classical_shadow(wires=0)).__name__}",
    ):
        func(*params)


# @flaky(max_runs=5)
@pytest.mark.parametrize("shots", [None, 1000, [1000, 1001]])
@pytest.mark.parametrize("postselect", [None, 0, 1])
@pytest.mark.parametrize("reset", [False, True])
@pytest.mark.parametrize("measure_f", [qml.counts, qml.expval, qml.probs, qml.sample, qml.var])
def test_single_mcm_single_measure_mcm(shots, postselect, reset, measure_f):
    """Tests that DefaultQubit handles a circuit with a single mid-circuit measurement and a
    conditional gate. A single measurement of the mid-circuit measurement value is performed at
    the end."""

    dev = get_device(shots=shots)
    params = np.pi / 4 * np.ones(2)

    @qml.qnode(dev)
    def func(x, y):
        qml.RX(x, wires=0)
        m0 = qml.measure(0, reset=reset, postselect=postselect)
        qml.cond(m0, qml.RY)(y, wires=1)
        return measure_f(op=m0)

    func1 = qml.dynamic_one_shot(func)
    func2 = qml.defer_measurements(func)

    if shots is None and measure_f in (qml.counts, qml.sample):
        return

    results1 = func1(*params)
    results2 = func2(*params)

    if postselect is None or measure_f in (qml.expval, qml.probs, qml.var):
        validate_measurements(measure_f, shots, results1, results2)


# pylint: disable=unused-argument
def obs_tape(x, y, z, reset=False, postselect=None):
    qml.RX(x, 0)
    qml.RZ(np.pi / 4, 0)
    m0 = qml.measure(0, reset=reset)
    qml.cond(m0 == 0, qml.RX)(np.pi / 4, 0)
    qml.cond(m0 == 0, qml.RZ)(np.pi / 4, 0)
    qml.cond(m0 == 1, qml.RX)(-np.pi / 4, 0)
    qml.cond(m0 == 1, qml.RZ)(-np.pi / 4, 0)
    qml.RX(y, 1)
    qml.RZ(np.pi / 4, 1)
    m1 = qml.measure(1, postselect=postselect)
    qml.cond(m1 == 0, qml.RX)(np.pi / 4, 1)
    qml.cond(m1 == 0, qml.RZ)(np.pi / 4, 1)
    qml.cond(m1 == 1, qml.RX)(-np.pi / 4, 1)
    qml.cond(m1 == 1, qml.RZ)(-np.pi / 4, 1)
    return m0, m1


# @flaky(max_runs=5)
@pytest.mark.parametrize("shots", [None, 5000, [5000, 5001]])
@pytest.mark.parametrize("postselect", [None, 0, 1])
@pytest.mark.parametrize("reset", [False, True])
@pytest.mark.parametrize("measure_f", [qml.counts, qml.expval, qml.probs, qml.sample, qml.var])
@pytest.mark.parametrize("obs", [qml.PauliZ(0), qml.PauliY(1), qml.PauliZ(0) @ qml.PauliY(1)])
def test_single_mcm_single_measure_obs(shots, postselect, reset, measure_f, obs):
    """Tests that DefaultQubit handles a circuit with a single mid-circuit measurement and a
    conditional gate. A single measurement of a common observable is performed at the end."""

    dev = get_device(shots=shots)
    params = [np.pi / 7, np.pi / 6, -np.pi / 5]

    @qml.qnode(dev)
    def func(x, y, z):
        obs_tape(x, y, z, reset=reset, postselect=postselect)
        return measure_f(op=obs)

    func1 = func
    func2 = qml.defer_measurements(func)

    if shots is None and measure_f in (qml.counts, qml.sample):
        return

    results1 = func1(*params)
    results2 = func2(*params)

    if postselect is None or measure_f in (qml.expval, qml.probs, qml.var):
        validate_measurements(measure_f, shots, results1, results2)


# @flaky(max_runs=5)
<<<<<<< HEAD
@pytest.mark.parametrize("postselect", [None, 0, 1])
@pytest.mark.parametrize("reset", [False, True])
def test_single_mcm_multiple_measure_obs(postselect, reset):
    """Tests that DefaultQubit handles a circuit with a single mid-circuit measurement and a
    conditional gate. Multiple measurements of common observables are performed at the end."""

    dev = qml.device("default.qubit", shots=5000)
    params = [np.pi / 7, np.pi / 6, -np.pi / 5]

    @qml.qnode(dev)
    def func(x, y, z):
        obs_tape(x, y, z, reset=reset, postselect=postselect)
        return qml.counts(qml.PauliZ(0)), qml.expval(qml.PauliY(1))

    func1 = func
    func2 = qml.defer_measurements(func)

    results1 = func1(*params)
    results2 = func2(*params)

    for measure_f, res1, res2 in zip([qml.counts, qml.expval], results1, results2):
        validate_measurements(measure_f, 5000, res1, res2)


# @flaky(max_runs=5)
=======
>>>>>>> 721c284f
@pytest.mark.parametrize("shots", [None, 3000, [3000, 3001]])
@pytest.mark.parametrize("postselect", [None, 0, 1])
@pytest.mark.parametrize("reset", [False, True])
@pytest.mark.parametrize("measure_f", [qml.counts, qml.probs, qml.sample])
@pytest.mark.parametrize("wires", [[0], [0, 1]])
def test_single_mcm_single_measure_wires(shots, postselect, reset, measure_f, wires):
    """Tests that DefaultQubit handles a circuit with a single mid-circuit measurement and a
    conditional gate. A single measurement of one or several wires is performed at the end."""

    dev = get_device(shots=shots)
    params = np.pi / 4 * np.ones(2)

    @qml.qnode(dev)
    def func(x, y):
        qml.RX(x, wires=0)
        m0 = qml.measure(0, reset=reset, postselect=postselect)
        qml.cond(m0, qml.RY)(y, wires=1)
        return measure_f(wires=wires)

    func1 = func
    func2 = qml.defer_measurements(func)

    if shots is None and measure_f in (qml.counts, qml.sample):
        return

    results1 = func1(*params)
    results2 = func2(*params)

    if postselect is None or measure_f in (qml.expval, qml.probs, qml.var):
        validate_measurements(measure_f, shots, results1, results2)


# @flaky(max_runs=5)
@pytest.mark.parametrize("shots", [5000])
@pytest.mark.parametrize("postselect", [None, 0, 1])
@pytest.mark.parametrize("reset", [False, True])
@pytest.mark.parametrize("measure_f", [qml.counts, qml.expval, qml.probs, qml.sample, qml.var])
def test_single_mcm_multiple_measurements(shots, postselect, reset, measure_f):
    """Tests that DefaultQubit handles a circuit with a single mid-circuit measurement with reset
    and a conditional gate. Multiple measurements of the mid-circuit measurement value are
    performed."""

    dev = get_device(shots=shots)
    params = [np.pi / 7, np.pi / 6, -np.pi / 5]
    obs = qml.PauliY(1)

    @qml.qnode(dev)
    def func(x, y, z):
        mcms = obs_tape(x, y, z, reset=reset, postselect=postselect)
        return measure_f(op=obs), measure_f(op=mcms[0])

    func1 = func
    func2 = qml.defer_measurements(func)

    results1 = func1(*params)
    results2 = func2(*params)

    if postselect is None or measure_f in (qml.expval, qml.probs, qml.var):
        for r1, r2 in zip(results1, results2):
            validate_measurements(measure_f, shots, r1, r2)


# @flaky(max_runs=5)
<<<<<<< HEAD
@pytest.mark.parametrize(
    "mcm_f",
    [
        lambda x: x * -1,
        lambda x: x * 1,
        lambda x: x * 2,
        lambda x: 1 - x,
        lambda x: x + 1,
        lambda x: x & 3,
    ],
)
@pytest.mark.parametrize("measure_f", [qml.counts, qml.expval, qml.probs, qml.sample, qml.var])
def test_simple_composite_mcm(mcm_f, measure_f):
    """Tests that DefaultQubit handles a circuit with a composite mid-circuit measurement and a
    conditional gate. A single measurement of a composite mid-circuit measurement is performed
    at the end."""
    shots = 5000

    dev = qml.device("default.qubit", shots=shots)
    param = np.pi / 3

    @qml.qnode(dev)
    def func(x):
        qml.RX(x, 0)
        m0 = qml.measure(0)
        qml.RX(0.5 * x, 1)
        m1 = qml.measure(1)
        qml.cond((m0 + m1) == 2, qml.RY)(2.0 * x, 0)
        m2 = qml.measure(0)
        return measure_f(op=mcm_f(m2))

    func1 = func
    func2 = qml.defer_measurements(func)

    results1 = func1(param)
    results2 = func2(param)

    validate_measurements(measure_f, shots, results1, results2)


# @flaky(max_runs=5)
=======
>>>>>>> 721c284f
@pytest.mark.parametrize("shots", [None, 5000, [5000, 5001]])
@pytest.mark.parametrize("postselect", [None, 0, 1])
@pytest.mark.parametrize("reset", [False, True])
@pytest.mark.parametrize("measure_f", [qml.counts, qml.expval, qml.probs, qml.sample, qml.var])
def test_composite_mcm_measure_composite_mcm(shots, postselect, reset, measure_f):
    """Tests that DefaultQubit handles a circuit with a composite mid-circuit measurement and a
    conditional gate. A single measurement of a composite mid-circuit measurement is performed
    at the end."""

    dev = get_device(shots=shots)
    param = np.pi / 3

    @qml.qnode(dev)
    def func(x):
        qml.RX(x, 0)
        m0 = qml.measure(0)
        qml.RX(0.5 * x, 1)
        m1 = qml.measure(1, reset=reset, postselect=postselect)
        qml.cond((m0 + m1) == 2, qml.RY)(2.0 * x, 0)
        m2 = qml.measure(0)
        return measure_f(op=(m0 - 2 * m1) * m2 + 7)

    func1 = func
    func2 = qml.defer_measurements(func)

    if shots is None and measure_f in (qml.counts, qml.sample):
        return

    if measure_f == qml.probs:
        with pytest.raises(
            ValueError,
            match=r"Cannot use qml.probs\(\) when measuring multiple mid-circuit measurements collected",
        ):
            _ = func1(param)
        return

    results1 = func1(param)
    results2 = func2(param)

    if postselect is None or measure_f in (qml.expval, qml.probs, qml.var):
        validate_measurements(measure_f, shots, results1, results2)


# @flaky(max_runs=5)
@pytest.mark.parametrize("shots", [None, 5000, [5000, 5001]])
@pytest.mark.parametrize("postselect", [None, 0, 1])
@pytest.mark.parametrize("reset", [False, True])
@pytest.mark.parametrize("measure_f", [qml.counts, qml.expval, qml.probs, qml.sample, qml.var])
def test_composite_mcm_single_measure_obs(shots, postselect, reset, measure_f):
    """Tests that DefaultQubit handles a circuit with a composite mid-circuit measurement and a
    conditional gate. A single measurement of a common observable is performed at the end."""

    dev = get_device(shots=shots)
    params = [np.pi / 7, np.pi / 6, -np.pi / 5]
    obs = qml.PauliZ(0) @ qml.PauliY(1)

    @qml.qnode(dev)
    def func(x, y, z):
        mcms = obs_tape(x, y, z, reset=reset, postselect=postselect)
        qml.cond(mcms[0] != mcms[1], qml.RY)(z, wires=0)
        qml.cond(mcms[0] == mcms[1], qml.RY)(z, wires=1)
        return measure_f(op=obs)

    func1 = func
    func2 = qml.defer_measurements(func)

    if shots is None and measure_f in (qml.counts, qml.sample):
        return

    results1 = func1(*params)
    results2 = func2(*params)

    if postselect is None or measure_f in (qml.expval, qml.probs, qml.var):
        validate_measurements(measure_f, shots, results1, results2)


# @flaky(max_runs=5)
@pytest.mark.parametrize("shots", [5000, [5000, 5001]])
@pytest.mark.parametrize("postselect", [None, 0, 1])
@pytest.mark.parametrize("reset", [False, True])
@pytest.mark.parametrize("measure_f", [qml.counts, qml.probs, qml.sample])
def test_composite_mcm_measure_value_list(shots, postselect, reset, measure_f):
    """Tests that DefaultQubit handles a circuit with a composite mid-circuit measurement and a
    conditional gate. A single measurement of a composite mid-circuit measurement is performed
    at the end."""

    dev = get_device(shots=shots)
    param = np.pi / 3

    @qml.qnode(dev)
    def func(x):
        qml.RX(x, 0)
        m0 = qml.measure(0)
        qml.RX(0.5 * x, 1)
        m1 = qml.measure(1, reset=reset, postselect=postselect)
        qml.cond((m0 + m1) == 2, qml.RY)(2.0 * x, 0)
        m2 = qml.measure(0)
        return measure_f(op=[m0, m1, m2])

    func1 = func
    func2 = qml.defer_measurements(func)

    results1 = func1(param)
    results2 = func2(param)

    validate_measurements(measure_f, shots, results1, results2)


# @flaky(max_runs=5)
@pytest.mark.parametrize("shots", [5000])
@pytest.mark.parametrize("postselect", [None, 0, 1])
@pytest.mark.parametrize("reset", [False, True])
@pytest.mark.parametrize("measure_f", [qml.expval])
def composite_mcm_gradient_measure_obs(shots, postselect, reset, measure_f):
    """Tests that DefaultQubit can differentiate a circuit with a composite mid-circuit
    measurement and a conditional gate. A single measurement of a common observable is
    performed at the end."""

    dev = get_device(shots=shots)
    param = qml.numpy.array([np.pi / 3, np.pi / 6])
    obs = qml.PauliZ(0) @ qml.PauliZ(1)

    @qml.qnode(dev, diff_method="parameter-shift")
    def func(x, y):
        qml.RX(x, 0)
        m0 = qml.measure(0)
        qml.RX(y, 1)
        m1 = qml.measure(1, reset=reset, postselect=postselect)
        qml.cond((m0 + m1) == 2, qml.RY)(2 * np.pi / 3, 0)
        qml.cond((m0 + m1) > 0, qml.RY)(2 * np.pi / 3, 1)
        return measure_f(op=obs)

    func1 = func
    func2 = qml.defer_measurements(func)

    results1 = func1(*param)
    results2 = func2(*param)

    validate_measurements(measure_f, shots, results1, results2)

    grad1 = qml.grad(func)(*param)
    grad2 = qml.grad(func2)(*param)

    assert np.allclose(grad1, grad2, atol=0.01, rtol=0.3)<|MERGE_RESOLUTION|>--- conflicted
+++ resolved
@@ -15,7 +15,7 @@
 from functools import partial, reduce
 from typing import Sequence
 
-from flaky import flaky
+# from flaky import flaky
 import numpy as np
 import pytest
 
@@ -26,11 +26,8 @@
     parse_native_mid_circuit_measurements,
 )
 
-<<<<<<< HEAD
 pytestmark = pytest.mark.slow
-=======
 get_device = partial(qml.device, name="default.qubit", seed=8237945)
->>>>>>> 721c284f
 
 
 def validate_counts(shots, results1, results2):
@@ -292,7 +289,6 @@
 
 
 # @flaky(max_runs=5)
-<<<<<<< HEAD
 @pytest.mark.parametrize("postselect", [None, 0, 1])
 @pytest.mark.parametrize("reset", [False, True])
 def test_single_mcm_multiple_measure_obs(postselect, reset):
@@ -318,8 +314,6 @@
 
 
 # @flaky(max_runs=5)
-=======
->>>>>>> 721c284f
 @pytest.mark.parametrize("shots", [None, 3000, [3000, 3001]])
 @pytest.mark.parametrize("postselect", [None, 0, 1])
 @pytest.mark.parametrize("reset", [False, True])
@@ -383,7 +377,6 @@
 
 
 # @flaky(max_runs=5)
-<<<<<<< HEAD
 @pytest.mark.parametrize(
     "mcm_f",
     [
@@ -425,8 +418,6 @@
 
 
 # @flaky(max_runs=5)
-=======
->>>>>>> 721c284f
 @pytest.mark.parametrize("shots", [None, 5000, [5000, 5001]])
 @pytest.mark.parametrize("postselect", [None, 0, 1])
 @pytest.mark.parametrize("reset", [False, True])
