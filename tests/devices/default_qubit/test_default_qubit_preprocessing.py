--- conflicted
+++ resolved
@@ -867,11 +867,7 @@
         qs_valid = qs_valid[0]
         assert all(qml.equal(o1, o2) for o1, o2 in zip(qs.operations, qs_valid.operations))
         assert all(qml.equal(o1, o2) for o1, o2 in zip(qs.measurements, qs_valid.measurements))
-<<<<<<< HEAD
-        assert qs_valid.trainable_params == [1]
-=======
         assert qs_valid.trainable_params == [1]  # same as input tape since no decomposition
->>>>>>> 6021dade
 
     def test_valid_tape_with_expansion(self):
         """Test that a tape that is valid with operations that need to be expanded doesn't raise errors
