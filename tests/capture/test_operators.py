# Copyright 2024 Xanadu Quantum Technologies Inc.

# Licensed under the Apache License, Version 2.0 (the "License");
# you may not use this file except in compliance with the License.
# You may obtain a copy of the License at

#     http://www.apache.org/licenses/LICENSE-2.0

# Unless required by applicable law or agreed to in writing, software
# distributed under the License is distributed on an "AS IS" BASIS,
# WITHOUT WARRANTIES OR CONDITIONS OF ANY KIND, either express or implied.
# See the License for the specific language governing permissions and
# limitations under the License.
"""
Integration tests for the capture of pennylane operations into jaxpr.
"""
# pylint: disable=protected-access
import pytest

import pennylane as qml
<<<<<<< HEAD
=======

>>>>>>> 4f74c347
from pennylane.capture.primitives import _get_abstract_operator

jax = pytest.importorskip("jax")

pytestmark = pytest.mark.jax

AbstractOperator = _get_abstract_operator()


@pytest.fixture(autouse=True)
def enable_disable_plxpr():
    qml.capture.enable()
    yield
    qml.capture.disable()


def test_abstract_operator():
    """Perform unit tests on the abstract operator class."""

    ao1 = AbstractOperator()
    ao2 = AbstractOperator()
    assert ao1 == ao2
    assert hash(ao1) == hash(ao2)

    with pytest.raises(NotImplementedError):
        ao1.update()

    with pytest.raises(NotImplementedError):
        ao1.join(ao2)

    with pytest.raises(NotImplementedError):
        ao1.at_least_vspace()

    # arithmetic dunders integration tested


def test_operators_constructed_when_plxpr_enabled():
    """Test that normal operators can still be constructed when plxpr is enabled."""

    with qml.queuing.AnnotatedQueue() as q:
        op = qml.adjoint(qml.X(0) + qml.Y(1))

    assert len(q) == 1
    assert q.queue[0] is op
    assert isinstance(op, qml.ops.Adjoint)
    assert isinstance(op.base, qml.ops.Sum)
    assert op.base[0] == qml.X(0)
    assert op.base[1] == qml.Y(1)


def test_hybrid_capture_wires():
    """That a hybrid quantum-classical jaxpr can be captured with wire processing."""

    def f(a, b):
        qml.X(a + b)

    jaxpr = jax.make_jaxpr(f)(1, 2)
    assert len(jaxpr.eqns) == 2

    assert jaxpr.eqns[0].primitive.name == "add"

    assert jaxpr.eqns[0].outvars == jaxpr.eqns[1].invars
    assert jaxpr.eqns[1].primitive == qml.X._primitive

    with qml.queuing.AnnotatedQueue() as q:
        jax.core.eval_jaxpr(jaxpr.jaxpr, jaxpr.consts, 1, 2)

    assert len(q) == 1
    assert qml.equal(q.queue[0], qml.X(3))


def test_hybrid_capture_parametrization():
    """Test a variety of classical processing with a parametrized operation."""

    def f(a):
        qml.Rot(2 * a, jax.numpy.sqrt(a), a**2, wires=2 * a)

    jaxpr = jax.make_jaxpr(f)(0.5)
    assert len(jaxpr.eqns) == 5

    in1 = jaxpr.jaxpr.invars[0]
    assert jaxpr.eqns[0].invars[1] == in1
    assert jaxpr.eqns[1].invars[0] == in1
    assert jaxpr.eqns[2].invars[0] == in1
    assert jaxpr.eqns[3].invars[-1] == in1  # the wire

    assert jaxpr.eqns[0].primitive.name == "mul"
    assert jaxpr.eqns[1].primitive.name == "sqrt"
    assert jaxpr.eqns[2].primitive.name == "integer_pow"
    assert jaxpr.eqns[3].primitive.name == "mul"
    assert jaxpr.eqns[4].primitive == qml.Rot._primitive

    with qml.queuing.AnnotatedQueue() as q:
        jax.core.eval_jaxpr(jaxpr.jaxpr, jaxpr.consts, 0.5)

    assert len(q) == 1
    assert qml.equal(
        q.queue[0], qml.Rot(1.0, jax.numpy.sqrt(0.5), 0.25, wires=1), check_interface=False
    )


@pytest.mark.parametrize("as_kwarg", (True, False))
@pytest.mark.parametrize("w", (0, (0,), [0], range(1), qml.wires.Wires(0), {0}))
def test_different_wires(w, as_kwarg):
    def qfunc():
        if as_kwarg:
            qml.X(wires=w)
        else:
            qml.X(w)

    jaxpr = jax.make_jaxpr(qfunc)()

    assert len(jaxpr.eqns) == 1

    eqn = jaxpr.eqns[0]
    assert eqn.primitive == qml.X._primitive
    assert len(eqn.invars) == 1
    assert isinstance(eqn.invars[0], jax.core.Literal)
    assert eqn.invars[0].val == 0

    assert isinstance(eqn.outvars[0].aval, AbstractOperator)
    assert isinstance(eqn.outvars[0], jax.core.DropVar)

    assert eqn.params == {"n_wires": 1}

    with qml.queuing.AnnotatedQueue() as q:
        jax.core.eval_jaxpr(jaxpr.jaxpr, jaxpr.consts)

    assert len(q) == 1
    assert qml.equal(q.queue[0], qml.X(0))


def test_parametrized_op():
    """Test capturing a parametrized operation."""

    jaxpr = jax.make_jaxpr(qml.Rot)(1.0, 2.0, 3.0, 10)

    assert len(jaxpr.eqns) == 1
    eqn = jaxpr.eqns[0]

    assert eqn.primitive == qml.Rot._primitive
    assert len(eqn.invars) == 4
    assert jaxpr.jaxpr.invars == jaxpr.eqns[0].invars

    assert isinstance(eqn.outvars[0].aval, AbstractOperator)
    assert eqn.params == {"n_wires": 1}

    with qml.queuing.AnnotatedQueue() as q:
        jax.core.eval_jaxpr(jaxpr.jaxpr, jaxpr.consts, 1.0, 2.0, 3.0, 10)

    assert len(q) == 1
    assert qml.equal(q.queue[0], qml.Rot(1.0, 2.0, 3.0, 10))


def test_pauli_rot():
    """Test a special operation that has positional metadata and overrides binding."""

    def qfunc(a, wire0, wire1):
        qml.PauliRot(a, "XY", (wire0, wire1))

    jaxpr = jax.make_jaxpr(qfunc)(0.5, 2, 3)
    assert len(jaxpr.eqns) == 1
    eqn = jaxpr.eqns[0]

    assert eqn.primitive == qml.PauliRot._primitive
    assert eqn.params == {"pauli_word": "XY", "id": None, "n_wires": 2}

    assert len(eqn.invars) == 3  # The rotation parameter and the two wires
    assert jaxpr.jaxpr.invars == eqn.invars

    with qml.queuing.AnnotatedQueue() as q:
        jax.core.eval_jaxpr(jaxpr.jaxpr, jaxpr.consts, 2.5, 3, 4)

    assert len(q) == 1
    assert qml.equal(q.queue[0], qml.PauliRot(2.5, "XY", (3, 4)))


class TestTemplates:
    def test_variable_wire_non_parametrized_template(self):
        """Test capturing a variable wire count, non-parametrized template like GroverOperator."""

        jaxpr = jax.make_jaxpr(qml.GroverOperator)(wires=(0, 1, 2, 3, 4, 5))

        assert len(jaxpr.eqns) == 1
        eqn = jaxpr.eqns[0]

        assert eqn.primitive == qml.GroverOperator._primitive
        assert eqn.params == {"n_wires": 6}
        assert eqn.invars == jaxpr.jaxpr.invars
        assert isinstance(eqn.outvars[0].aval, AbstractOperator)

    def test_nested_template(self):
        """Test capturing a template that contains a nested operation defined outside the qfunc."""

        coeffs = [0.25, 0.75]
        ops = [qml.X(0), qml.Z(0)]
        H = qml.dot(coeffs, ops)

        def qfunc(Hi):
            qml.TrotterProduct(Hi, time=2.4, order=2)

        jaxpr = jax.make_jaxpr(qfunc)(H)

        assert len(jaxpr.eqns) == 6

        # due to flattening and unflattening H
        assert jaxpr.eqns[0].primitive == qml.X._primitive
        assert jaxpr.eqns[1].primitive == qml.ops.SProd._primitive
        assert jaxpr.eqns[2].primitive == qml.Z._primitive
        assert jaxpr.eqns[3].primitive == qml.ops.SProd._primitive
        assert jaxpr.eqns[4].primitive == qml.ops.Sum._primitive
        assert not any(isinstance(eqn.outvars[0], jax.core.DropVar) for eqn in jaxpr.eqns[:5])

        eqn = jaxpr.eqns[5]
        assert eqn.primitive == qml.TrotterProduct._primitive
        assert eqn.invars == jaxpr.eqns[4].outvars  # the sum op

        assert eqn.params == {"order": 2, "time": 2.4}

        with qml.queuing.AnnotatedQueue() as q:
            jax.core.eval_jaxpr(jaxpr.jaxpr, jaxpr.consts, coeffs[0], coeffs[1])

        assert len(q) == 1
        assert q.queue[0] == qml.TrotterProduct(H, time=2.4, order=2)


class TestOpmath:
    """Tests for capturing operator arithmetic."""

    def test_adjoint(self):
        """Test the adjoint on an op can be captured."""

        jaxpr = jax.make_jaxpr(qml.adjoint)(qml.X(0))

        assert len(jaxpr.eqns) == 2
        assert jaxpr.eqns[0].primitive == qml.X._primitive

        eqn = jaxpr.eqns[1]
        assert eqn.primitive == qml.ops.Adjoint._primitive
        assert eqn.invars == jaxpr.eqns[0].outvars  # the pauli x op
        assert isinstance(eqn.outvars[0].aval, AbstractOperator)
        assert eqn.params == {}

        with qml.queuing.AnnotatedQueue() as q:
            jax.core.eval_jaxpr(jaxpr.jaxpr, jaxpr.consts)

        assert len(q) == 1
        assert qml.equal(q.queue[0], qml.adjoint(qml.X(0)))

    def test_control(self):
        """Test a nested control operation."""

        def qfunc(op):
            qml.ctrl(op, control=(3, 4), control_values=[0, 1])

        jaxpr = jax.make_jaxpr(qfunc)(qml.IsingXX(1.2, wires=(0, 1)))

        assert len(jaxpr.eqns) == 2
        assert jaxpr.eqns[0].primitive == qml.IsingXX._primitive

        eqn = jaxpr.eqns[1]
        assert eqn.primitive == qml.ops.Controlled._primitive
        assert eqn.invars[0] == jaxpr.eqns[0].outvars[0]  # the isingxx
        assert eqn.invars[1].val == 3
        assert eqn.invars[2].val == 4

        assert isinstance(eqn.outvars[0].aval, AbstractOperator)
        assert eqn.params == {"control_values": [0, 1], "work_wires": None}

        with qml.queuing.AnnotatedQueue() as q:
            jax.core.eval_jaxpr(jaxpr.jaxpr, jaxpr.consts, 3.4)

        assert len(q) == 1
        expected = qml.ctrl(qml.IsingXX(3.4, wires=(0, 1)), control=(3, 4), control_values=[0, 1])
        assert qml.equal(q.queue[0], expected)


class TestAbstractDunders:
    """Test that operator dunders work when capturing."""

    def test_add(self):
        """Test that the add dunder works."""

        def qfunc():
            return qml.X(0) + qml.Y(1)

        jaxpr = jax.make_jaxpr(qfunc)()

        assert len(jaxpr.eqns) == 3
        assert jaxpr.eqns[0].primitive == qml.X._primitive
        assert jaxpr.eqns[1].primitive == qml.Y._primitive

        eqn = jaxpr.eqns[2]

        assert eqn.primitive == qml.ops.Sum._primitive
        assert eqn.invars[0] == jaxpr.eqns[0].outvars[0]
        assert eqn.invars[1] == jaxpr.eqns[1].outvars[0]

        assert eqn.params == {"grouping_type": None, "id": None, "method": "rlf"}

        assert isinstance(eqn.outvars[0].aval, AbstractOperator)

    def test_matmul(self):
        """Test that the matmul dunder works."""

        def qfunc():
            return qml.X(0) @ qml.Y(1)

        jaxpr = jax.make_jaxpr(qfunc)()

        assert len(jaxpr.eqns) == 3
        assert jaxpr.eqns[0].primitive == qml.X._primitive
        assert jaxpr.eqns[1].primitive == qml.Y._primitive

        eqn = jaxpr.eqns[2]

        assert eqn.primitive == qml.ops.Prod._primitive
        assert eqn.invars[0] == jaxpr.eqns[0].outvars[0]
        assert eqn.invars[1] == jaxpr.eqns[1].outvars[0]

        assert eqn.params == {"id": None}

        assert isinstance(eqn.outvars[0].aval, AbstractOperator)

    def test_mul(self):
        """Test that the scalar multiplication dunder works."""

        def qfunc():
            return 2 * qml.Y(1) * 3

        jaxpr = jax.make_jaxpr(qfunc)()
        assert len(jaxpr.eqns) == 3

        assert jaxpr.eqns[0].primitive == qml.Y._primitive

        assert jaxpr.eqns[1].primitive == qml.ops.SProd._primitive
        assert jaxpr.eqns[1].invars[0].val == 2
        assert jaxpr.eqns[1].invars[1] == jaxpr.eqns[0].outvars[0]  # the y from the previous step

        assert jaxpr.eqns[2].primitive == qml.ops.SProd._primitive
        assert jaxpr.eqns[2].invars[0].val == 3
        assert (
            jaxpr.eqns[2].invars[1] == jaxpr.eqns[1].outvars[0]
        )  # the sprod from the previous step

        with qml.queuing.AnnotatedQueue() as q:
            jax.core.eval_jaxpr(jaxpr.jaxpr, jaxpr.consts)

        assert len(q) == 1
        assert q.queue[0] == 3 * 2 * qml.Y(1)

    def test_pow(self):
        """Test that abstract operators can be raised to powers."""

        def qfunc(z):
            return qml.IsingZZ(z, (0, 1)) ** 2

        jaxpr = jax.make_jaxpr(qfunc)(1.2)

        assert len(jaxpr.eqns) == 2
        assert jaxpr.eqns[0].primitive == qml.IsingZZ._primitive
        assert jaxpr.eqns[1].primitive == qml.ops.Pow._primitive

        assert jaxpr.eqns[1].invars[0] == jaxpr.eqns[0].outvars[0]
        assert jaxpr.eqns[1].invars[1].val == 2<|MERGE_RESOLUTION|>--- conflicted
+++ resolved
@@ -18,10 +18,6 @@
 import pytest
 
 import pennylane as qml
-<<<<<<< HEAD
-=======
-
->>>>>>> 4f74c347
 from pennylane.capture.primitives import _get_abstract_operator
 
 jax = pytest.importorskip("jax")
