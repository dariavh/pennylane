# Copyright 2024 Xanadu Quantum Technologies Inc.

# Licensed under the Apache License, Version 2.0 (the "License");
# you may not use this file except in compliance with the License.
# You may obtain a copy of the License at

#     http://www.apache.org/licenses/LICENSE-2.0

# Unless required by applicable law or agreed to in writing, software
# distributed under the License is distributed on an "AS IS" BASIS,
# WITHOUT WARRANTIES OR CONDITIONS OF ANY KIND, either express or implied.
# See the License for the specific language governing permissions and
# limitations under the License.
"""
Unit tests for the backbone of the :mod:`pennylane.capture` module.
"""
import pytest
import pennylane as qml


@pytest.mark.jax
def test_switches_with_jax():
    """Test switches and status reporting function."""

    assert qml.capture.plxpr_enabled() is False
    assert qml.capture.enable_plxpr() is None
    assert qml.capture.plxpr_enabled() is True
    assert qml.capture.disable_plxpr() is None
    assert qml.capture.plxpr_enabled() is False

<<<<<<< HEAD

=======
>>>>>>> 68020ca6
def test_switches_without_jax():
    """Test switches and status reporting function."""

    assert qml.capture.plxpr_enabled() is False
<<<<<<< HEAD
    with pytest.raises(ImportError, "plxpr requires JAX to be installed."):
=======
    with pytest.raises(ImportError, match="plxpr requires JAX to be installed."):
>>>>>>> 68020ca6
        qml.capture.enable_plxpr()
    assert qml.capture.plxpr_enabled() is False
    assert qml.capture.disable_plxpr() is None
    assert qml.capture.plxpr_enabled() is False<|MERGE_RESOLUTION|>--- conflicted
+++ resolved
@@ -28,19 +28,11 @@
     assert qml.capture.disable_plxpr() is None
     assert qml.capture.plxpr_enabled() is False
 
-<<<<<<< HEAD
-
-=======
->>>>>>> 68020ca6
 def test_switches_without_jax():
     """Test switches and status reporting function."""
 
     assert qml.capture.plxpr_enabled() is False
-<<<<<<< HEAD
-    with pytest.raises(ImportError, "plxpr requires JAX to be installed."):
-=======
     with pytest.raises(ImportError, match="plxpr requires JAX to be installed."):
->>>>>>> 68020ca6
         qml.capture.enable_plxpr()
     assert qml.capture.plxpr_enabled() is False
     assert qml.capture.disable_plxpr() is None
