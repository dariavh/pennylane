--- conflicted
+++ resolved
@@ -14,11 +14,7 @@
 """
 LinearCombination class
 """
-<<<<<<< HEAD
-# pylint: disable=too-many-arguments
-=======
 # pylint: disable=too-many-arguments, protected-access
->>>>>>> 1356d40c
 
 import itertools
 import numbers
