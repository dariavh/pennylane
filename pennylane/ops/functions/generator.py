# Copyright 2018-2021 Xanadu Quantum Technologies Inc.

# Licensed under the Apache License, Version 2.0 (the "License");
# you may not use this file except in compliance with the License.
# You may obtain a copy of the License at

#     http://www.apache.org/licenses/LICENSE-2.0

# Unless required by applicable law or agreed to in writing, software
# distributed under the License is distributed on an "AS IS" BASIS,
# WITHOUT WARRANTIES OR CONDITIONS OF ANY KIND, either express or implied.
# See the License for the specific language governing permissions and
# limitations under the License.
"""
This module contains the qml.generator function.
"""
# pylint: disable=protected-access
import inspect
import warnings

import numpy as np

import pennylane as qml
<<<<<<< HEAD
from pennylane.ops import Hamiltonian, LinearCombination, SProd, Prod, Sum
=======
from pennylane.ops import Hamiltonian, SProd, Prod, Sum
from pennylane.operation import convert_to_legacy_H
>>>>>>> d58da38c


# pylint: disable=too-many-branches
def _generator_hamiltonian(gen, op):
    """Return the generator as type :class:`~.Hamiltonian`."""
    wires = op.wires

    if isinstance(gen, (Hamiltonian, LinearCombination)):
        H = gen

    elif isinstance(gen, (qml.Hermitian, qml.SparseHamiltonian)):
        if isinstance(gen, qml.Hermitian):
            mat = gen.parameters[0]

        elif isinstance(gen, qml.SparseHamiltonian):
            mat = gen.parameters[0].toarray()

        H = qml.pauli_decompose(mat, wire_order=wires, hide_identity=True)

    elif isinstance(gen, qml.operation.Observable):
        H = 1.0 * gen

    elif isinstance(gen, (SProd, Prod, Sum)):
        H = convert_to_legacy_H(gen)

    return H


# pylint: disable=no-member
def _generator_prefactor(gen):
    r"""Return the generator as ```(obs, prefactor)`` representing
    :math:`G=p \hat{O}`, where

    - prefactor :math:`p` is a float
    - observable `\hat{O}` is one of :class:`~.Hermitian`,
      :class:`~.SparseHamiltonian`, or a tensor product
      of Pauli words.
    """

    prefactor = 1.0

    if isinstance(gen, Prod):
        gen = qml.simplify(gen)

    if isinstance(gen, (Hamiltonian, LinearCombination)):
        gen = qml.dot(gen.coeffs, gen.ops)  # convert to Sum

    if isinstance(gen, Sum):
        ops = [o.base if isinstance(o, SProd) else o for o in gen]
        coeffs = [o.scalar if isinstance(o, SProd) else 1 for o in gen]
        abs_coeffs = list(qml.math.abs(coeffs))
        if qml.math.allequal(coeffs[0], coeffs):
            # case where the Hamiltonian coefficients are all the same
            return qml.sum(*ops), coeffs[0]
        if qml.math.allequal(abs_coeffs[0], abs_coeffs):
            # absolute value of coefficients is the same
            prefactor = abs_coeffs[0]
            coeffs = [c / prefactor for c in coeffs]
            return qml.dot(coeffs, ops), prefactor

    elif isinstance(gen, SProd):
        return gen.base, gen.scalar

    return gen, prefactor


def _generator_backcompatibility(op):
    r"""Preserve backwards compatibility behaviour for PennyLane
    versions <=0.22, where generators returned List[type or ndarray, float].
    This function raises a deprecation warning, and converts to the new
    format where an instantiated Operator is returned."""
    warnings.warn(
        "The Operator.generator property is deprecated. Please update the operator so that "
        "\n\t1. Operator.generator() is a method, and"
        "\n\t2. Operator.generator() returns an Operator instance representing the operator.",
        qml.PennyLaneDeprecationWarning,
    )
    gen = op.generator

    if inspect.isclass(gen[0]):
        return gen[1] * gen[0](wires=op.wires)

    if isinstance(gen[0], np.ndarray) and len(gen[0].shape) == 2:
        return gen[1] * qml.Hermitian(gen[0], wires=op.wires)

    raise qml.operation.GeneratorUndefinedError


def generator(op: qml.operation.Operator, format="prefactor"):
    r"""Returns the generator of an operation.

    Args:
        op (.Operator or Callable): A single operator, or a function that
            applies a single quantum operation.
        format (str): The format to return the generator in. Must be one of ``'prefactor'``,
            ``'observable'``, or ``'hamiltonian'``. See below for more details.

    Returns:
        .Operator or tuple[.Observable, float]: The returned generator, with format/type
        dependent on the ``format`` argument.

        * ``"prefactor"``: Return the generator as ``(obs, prefactor)`` (representing
          :math:`G=p \hat{O}`), where:

          - observable :math:`\hat{O}` is one of :class:`~.Hermitian`,
            :class:`~.SparseHamiltonian`, or a tensor product
            of Pauli words.
          - prefactor :math:`p` is a float.

        * ``"observable"``: Return the generator as a single observable as directly defined
          by ``op``. Returned generators may be any type of observable, including
          :class:`~.Hermitian`, :class:`~.Tensor`,
          :class:`~.SparseHamiltonian`, or :class:`~.Hamiltonian`.

        * ``"hamiltonian"``: Similar to ``"observable"``, however the returned observable
          will always be converted into :class:`~.Hamiltonian` regardless of how ``op``
          encodes the generator.

        * ``"arithmetic"``: Similar to ``"hamiltonian"``, however the returned observable
          will always be converted into an arithmetic operator. The returned generator may be
          any type, including:
          :class:`~.ops.op_math.SProd`, :class:`~.ops.op_math.Prod`, :class:`~.ops.op_math.Sum`, or the operator itself.

    **Example**

    Given an operation, ``qml.generator`` returns the generator representation:

    >>> op = qml.CRX(0.6, wires=[0, 1])
    >>> qml.generator(op)
    (Projector([1], wires=[0]) @ X(1), -0.5)

    It can also be used in a functional form:

    >>> qml.generator(qml.CRX)(0.6, wires=[0, 1])
    (Projector([1], wires=[0]) @ X(1), -0.5)

    By default, ``generator`` will return the generator in the format of ``(obs, prefactor)``,
    corresponding to :math:`G=p \hat{O}`, where the observable :math:`\hat{O}` will
    always be given in tensor product form, or as a dense/sparse matrix.

    By using the ``format`` argument, the returned generator representation can
    be altered:

    >>> op = qml.RX(0.2, wires=0)
    >>> qml.generator(op, format="prefactor")  # output will always be (obs, prefactor)
    (X(0), -0.5)
    >>> qml.generator(op, format="hamiltonian")  # output will always be a Hamiltonian
    (-0.5) [X0]
    >>> qml.generator(qml.PhaseShift(0.1, wires=0), format="observable")  # ouput will be a simplified obs where possible
    Projector([1], wires=[0])
    >>> qml.generator(op, format="arithmetic")  # output is an instance of `SProd`
    -0.5 * X(0)
    """

    def processing_fn(*args, **kwargs):
        if callable(op):
            with qml.queuing.QueuingManager.stop_recording():
                gen_op = op(*args, **kwargs)
        else:
            gen_op = op

        if gen_op.num_params != 1:
            raise ValueError(
                f"Operation {gen_op.name} is not written in terms of a single parameter"
            )

        try:
            gen = gen_op.generator()
        except TypeError:
            # For backwards compatibility with PennyLane
            # versions <=0.22, assume gen_op.generator is a property
            gen = _generator_backcompatibility(gen_op)

        if not gen.is_hermitian:
            raise qml.QuantumFunctionError(
                f"Generator {gen.name} of operation {gen_op.name} is not hermitian"
            )

        if format == "prefactor":
            return _generator_prefactor(gen)

        if format == "hamiltonian":
            return _generator_hamiltonian(gen, gen_op)

        if format == "arithmetic":
            h = _generator_hamiltonian(gen, gen_op)
            return qml.dot(h.coeffs, h.ops)

        if format == "observable":
            return gen

        raise ValueError(
            "format must be one of ('prefactor', 'hamiltonian', 'observable', 'arithmetic')"
        )

    if callable(op):
        return processing_fn
    return processing_fn()<|MERGE_RESOLUTION|>--- conflicted
+++ resolved
@@ -21,12 +21,8 @@
 import numpy as np
 
 import pennylane as qml
-<<<<<<< HEAD
 from pennylane.ops import Hamiltonian, LinearCombination, SProd, Prod, Sum
-=======
-from pennylane.ops import Hamiltonian, SProd, Prod, Sum
 from pennylane.operation import convert_to_legacy_H
->>>>>>> d58da38c
 
 
 # pylint: disable=too-many-branches
