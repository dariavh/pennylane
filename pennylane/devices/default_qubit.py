--- conflicted
+++ resolved
@@ -587,32 +587,17 @@
             if execution_config.gradient_method in {"backprop", None}
             else None
         )
-        if self._prng_key is not None:
-            import jax
-
-            # Produce separate keys for each circuit
-            key = self._prng_key
-            keys = []
-            for _ in circuits:
-                key, subkey = jax.random.split(key)
-                keys.append(subkey)
-        else:
-            keys = [None] * len(circuits)
         if max_workers is None:
             return tuple(
                 simulate(
                     c,
                     rng=self._rng,
-<<<<<<< HEAD
-                    prng_key=key,
-=======
                     prng_key=self.get_prng_keys()[0],
->>>>>>> 7125646a
                     debugger=self._debugger,
                     interface=interface,
                     state_cache=self._state_cache,
                 )
-                for c, key in zip(circuits, keys)
+                for c in circuits
             )
 
         vanilla_circuits = [convert_to_numpy_parameters(c) for c in circuits]
@@ -623,11 +608,7 @@
                 _wrap_simulate,
                 vanilla_circuits,
                 seeds,
-<<<<<<< HEAD
-                keys,
-=======
                 self.get_prng_keys(num=len(vanilla_circuits)),
->>>>>>> 7125646a
             )
             results = tuple(exec_map)
 
