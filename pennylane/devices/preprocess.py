# Copyright 2018-2023 Xanadu Quantum Technologies Inc.

# Licensed under the Apache License, Version 2.0 (the "License");
# you may not use this file except in compliance with the License.
# You may obtain a copy of the License at

#     http://www.apache.org/licenses/LICENSE-2.0

# Unless required by applicable law or agreed to in writing, software
# distributed under the License is distributed on an "AS IS" BASIS,
# WITHOUT WARRANTIES OR CONDITIONS OF ANY KIND, either express or implied.
# See the License for the specific language governing permissions and
# limitations under the License.

"""This module contains functions for preprocessing `QuantumTape` objects to ensure
that they are supported for execution by a device."""
# pylint: disable=protected-access, too-many-arguments

import os
import warnings
from copy import copy
from typing import Callable, Generator, Optional, Sequence, Union

import pennylane as qml
from pennylane import DeviceError, Snapshot, transform
from pennylane.measurements import SampleMeasurement, StateMeasurement
from pennylane.operation import StatePrepBase, Tensor
from pennylane.typing import Result, ResultBatch
from pennylane.wires import WireError

PostprocessingFn = Callable[[ResultBatch], Union[Result, ResultBatch]]


def null_postprocessing(results):
    """A postprocessing function returned by a transform that only converts the batch of results
    into a result for a single ``QuantumTape``.
    """
    return results[0]


def _operator_decomposition_gen(
    op: qml.operation.Operator,
    acceptance_function: Callable[[qml.operation.Operator], bool],
    decomposer: Callable[[qml.operation.Operator], Sequence[qml.operation.Operator]],
    max_expansion: Optional[int] = None,
    current_depth=0,
    name: str = "device",
    error: Exception = DeviceError,
) -> Generator[qml.operation.Operator, None, None]:
    """A generator that yields the next operation that is accepted."""
    max_depth_reached = False
    if max_expansion is not None and max_expansion <= current_depth:
        max_depth_reached = True
    if acceptance_function(op) or max_depth_reached:
        yield op
    else:
        try:
            decomp = decomposer(op)
            current_depth += 1
        except qml.operation.DecompositionUndefinedError as e:
            raise error(
                f"Operator {op} not supported with {name} and does not provide a decomposition."
            ) from e

        for sub_op in decomp:
            yield from _operator_decomposition_gen(
                sub_op,
                acceptance_function,
                decomposer=decomposer,
                max_expansion=max_expansion,
                current_depth=current_depth,
                name=name,
                error=error,
            )


#######################


@transform
def no_sampling(
    tape: qml.tape.QuantumTape, name: str = "device"
) -> (Sequence[qml.tape.QuantumTape], Callable):
    """Raises an error if the tape has finite shots.

    Args:
        tape (QuantumTape or .QNode or Callable): a quantum circuit
        name (str): name to use in error message.

    Returns:
        qnode (QNode) or quantum function (Callable) or tuple[List[.QuantumTape], function]:

        The unaltered input circuit. The output type is explained in :func:`qml.transform <pennylane.transform>`.


    This transform can be added to forbid finite shots. For example, ``default.qubit`` uses it for
    adjoint and backprop validation.
    """
    if tape.shots:
        raise qml.DeviceError(f"Finite shots are not supported with {name}")
    return (tape,), null_postprocessing


@transform
def validate_device_wires(
    tape: qml.tape.QuantumTape, wires: Optional[qml.wires.Wires] = None, name: str = "device"
) -> (Sequence[qml.tape.QuantumTape], Callable):
    """Validates that all wires present in the tape are in the set of provided wires. Adds the
    device wires to measurement processes like :class:`~.measurements.StateMP` that are broadcasted
    across all available wires.

    Args:
        tape (QuantumTape or QNode or Callable): a quantum circuit.
        wires=None (Optional[Wires]): the allowed wires. Wires of ``None`` allows any wires
            to be present in the tape.
        name="device" (str): the name of the device to use in error messages.

    Returns:
        qnode (QNode) or quantum function (Callable) or tuple[List[QuantumTape], function]:

        The unaltered input circuit. The output type is explained in :func:`qml.transform <pennylane.transform>`.

    Raises:
        WireError: if the tape has a wire not present in the provided wires.
    """
    if wires:
        if extra_wires := set(tape.wires) - set(wires):
            raise WireError(
                f"Cannot run circuit(s) on {name} as they contain wires "
                f"not found on the device: {extra_wires}"
            )
        measurements = tape.measurements.copy()
        modified = False
        for m_idx, mp in enumerate(measurements):
            if not mp.obs and not mp.wires:
                modified = True
                new_mp = copy(mp)
                new_mp._wires = wires  # pylint:disable=protected-access
                measurements[m_idx] = new_mp
        if modified:
            tape = type(tape)(tape.operations, measurements, shots=tape.shots)

    return (tape,), null_postprocessing


@transform
def mid_circuit_measurements(
    tape: qml.tape.QuantumTape, device
) -> (Sequence[qml.tape.QuantumTape], Callable):
    """Provide the transform to handle mid-circuit measurements.

    If the tape or device uses finite-shot, use the native implementation (i.e. no transform),
    and use the ``qml.defer_measurements`` transform otherwise.
    """

<<<<<<< HEAD
    if tape.shots and tape.batch_size is None:
        return (tape,), null_postprocessing
=======
    if tape.shots:
        return qml.dynamic_one_shot(tape)
>>>>>>> 4ee09b88
    return qml.defer_measurements(tape, device=device)


@transform
def validate_multiprocessing_workers(
    tape: qml.tape.QuantumTape, max_workers: int, device
) -> (Sequence[qml.tape.QuantumTape], Callable):
    """Validates the number of workers for multiprocessing.

    Checks that the CPU is not oversubscribed and warns user if it is,
    making suggestions for the number of workers and/or the number of
    threads per worker.

    Args:
        tape (QuantumTape or .QNode or Callable): a quantum circuit.
        max_workers (int): Maximal number of multiprocessing workers
        device (pennylane.devices.Device): The device to be checked.

    Returns:
        qnode (pennylane.QNode) or quantum function (callable) or tuple[List[.QuantumTape], function]:

        The unaltered input circuit. The output type is explained in :func:`qml.transform <pennylane.transform>`.

    """
    if max_workers is not None:
        threads_per_proc = os.cpu_count()  # all threads by default
        varname = "OMP_NUM_THREADS"
        varnames = ["MKL_NUM_THREADS", "OPENBLAS_NUM_THREADS", "OMP_NUM_THREADS"]
        for var in varnames:
            if os.getenv(var):  # pragma: no cover
                varname = var
                threads_per_proc = int(os.getenv(var))
                break
        num_threads = threads_per_proc * max_workers
        num_cpu = os.cpu_count()
        num_threads_suggest = max(1, os.cpu_count() // max_workers)
        num_workers_suggest = max(1, os.cpu_count() // threads_per_proc)
        if num_threads > num_cpu:
            warnings.warn(
                f"""The device requested {num_threads} threads ({max_workers} processes
                times {threads_per_proc} threads per process), but the processor only has
                {num_cpu} logical cores. The processor is likely oversubscribed, which may
                lead to performance deterioration. Consider decreasing the number of processes,
                setting the device or execution config argument `max_workers={num_workers_suggest}`
                for example, or decreasing the number of threads per process by setting the
                environment variable `{varname}={num_threads_suggest}`.""",
                UserWarning,
            )

        if device._debugger and device._debugger.active:
            raise DeviceError("Debugging with ``Snapshots`` is not available with multiprocessing.")

        if any(isinstance(op, Snapshot) for op in tape.operations):
            raise RuntimeError(
                """ProcessPoolExecutor cannot execute a QuantumScript with
                a ``Snapshot`` operation. Change the value of ``max_workers``
                to ``None`` or execute the QuantumScript separately."""
            )

    return (tape,), null_postprocessing


@transform
def validate_adjoint_trainable_params(
    tape: qml.tape.QuantumTape,
) -> (Sequence[qml.tape.QuantumTape], Callable):
    """Raises a warning if any of the observables is trainable, and raises an error if any
    trainable parameters belong to state-prep operations. Can be used in validating circuits
    for adjoint differentiation.
    """

    for op in tape.operations[: tape.num_preps]:
        if qml.operation.is_trainable(op):
            raise qml.QuantumFunctionError(
                "Differentiating with respect to the input parameters of state-prep operations "
                "is not supported with the adjoint differentiation method."
            )
    for m in tape.measurements:
        if m.obs and qml.operation.is_trainable(m.obs):
            warnings.warn(
                f"Differentiating with respect to the input parameters of {m.obs.name} "
                "is not supported with the adjoint differentiation method. Gradients are computed "
                "only with regards to the trainable parameters of the circuit.\n\n Mark the "
                "parameters of the measured observables as non-trainable to silence this warning.",
                UserWarning,
            )
    return (tape,), null_postprocessing


@transform
def decompose(
    tape: qml.tape.QuantumTape,
    stopping_condition: Callable[[qml.operation.Operator], bool],
    stopping_condition_shots: Callable[[qml.operation.Operator], bool] = None,
    skip_initial_state_prep: bool = True,
    decomposer: Optional[
        Callable[[qml.operation.Operator], Sequence[qml.operation.Operator]]
    ] = None,
    max_expansion: Union[int, None] = None,
    name: str = "device",
    error: Exception = DeviceError,
) -> (Sequence[qml.tape.QuantumTape], Callable):
    """Decompose operations until the stopping condition is met.

    Args:
        tape (QuantumTape or QNode or Callable): a quantum circuit.
        stopping_condition (Callable): a function from an operator to a boolean. If ``False``, the operator
            should be decomposed. If an operator cannot be decomposed and is not accepted by ``stopping_condition``,
            an ``Exception`` will be raised (of a type specified by the ``error`` kwarg).

    Keyword Args:
        stopping_condition_shots (Callable): a function from an operator to a boolean. If ``False``, the operator
            should be decomposed. If an operator cannot be decomposed and is not accepted by ``stopping_condition``,
            an ``Exception`` will be raised (of a type specified by the ``error`` kwarg). This replaces stopping_condition if and only if the tape has shots.
        skip_initial_state_prep (bool): If ``True``, the first operator will not be decomposed if it inherits
            from :class:`~.StatePrepBase`. Defaults to ``True``.
        decomposer (Callable): an optional callable that takes an operator and implements the relevant decomposition.
            If None, defaults to using a callable returning ``op.decomposition()`` for any :class:`~.Operator` .
        max_expansion (int): The maximum depth of the expansion. Defaults to None.
        name (str): The name of the transform, process or device using decompose. Used in the error message. Defaults to "device".
        error (Error): An error type to raise if it is not possible to obtain a decomposition that fulfills
            the ``stopping_condition``. Defaults to ``DeviceError``.


    Returns:
        qnode (QNode) or quantum function (Callable) or tuple[List[QuantumTape], function]:

        The decomposed circuit. The output type is explained in :func:`qml.transform <pennylane.transform>`.

    Raises:
        Exception: Type defaults to ``DeviceError`` but can be modified via keyword argument. Raised if
            an operator is not accepted and does not define a decomposition, or if the decomposition
            enters an infinite loop and raises a ``RecursionError``.

    **Example:**

    >>> def stopping_condition(obj):
    ...     return obj.name in {"CNOT", "RX", "RZ"}
    >>> tape = qml.tape.QuantumScript([qml.IsingXX(1.2, wires=(0,1))], [qml.expval(qml.Z(0))])
    >>> batch, fn = decompose(tape, stopping_condition)
    >>> batch[0].circuit
    [CNOT(wires=[0, 1]),
    RX(1.2, wires=[0]),
    CNOT(wires=[0, 1]),
    expval(Z(0))]

    If an operator cannot be decomposed into a supported operation, an error is raised:

    >>> decompose(tape, lambda obj: obj.name == "S")
    DeviceError: Operator CNOT(wires=[0, 1]) not supported on device and does not provide a decomposition.

    The ``skip_initial_state_prep`` specifies whether or not the device supports state prep operations
    at the beginning of the circuit.

    >>> tape = qml.tape.QuantumScript([qml.BasisState([1], wires=0), qml.BasisState([1], wires=1)])
    >>> batch, fn = decompose(tape, stopping_condition)
    >>> batch[0].circuit
    [BasisState(array([1]), wires=[0]),
    RZ(1.5707963267948966, wires=[1]),
    RX(3.141592653589793, wires=[1]),
    RZ(1.5707963267948966, wires=[1])]
    >>> batch, fn = decompose(tape, stopping_condition, skip_initial_state_prep=False)
    >>> batch[0].circuit
    [RZ(1.5707963267948966, wires=[0]),
    RX(3.141592653589793, wires=[0]),
    RZ(1.5707963267948966, wires=[0]),
    RZ(1.5707963267948966, wires=[1]),
    RX(3.141592653589793, wires=[1]),
    RZ(1.5707963267948966, wires=[1])]

    """
    if decomposer is None:

        def decomposer(op):
            return op.decomposition()

    if stopping_condition_shots is not None and tape.shots:
        stopping_condition = stopping_condition_shots

    if tape.operations and isinstance(tape[0], StatePrepBase) and skip_initial_state_prep:
        prep_op = [tape[0]]
    else:
        prep_op = []

    if all(stopping_condition(op) for op in tape.operations[len(prep_op) :]):
        return (tape,), null_postprocessing
    try:

        new_ops = [
            final_op
            for op in tape.operations[len(prep_op) :]
            for final_op in _operator_decomposition_gen(
                op,
                stopping_condition,
                decomposer=decomposer,
                max_expansion=max_expansion,
                name=name,
                error=error,
            )
        ]
    except RecursionError as e:
        raise error(
            "Reached recursion limit trying to decompose operations. "
            "Operator decomposition may have entered an infinite loop."
        ) from e
    tape = qml.tape.QuantumScript(prep_op + new_ops, tape.measurements, shots=tape.shots)

    return (tape,), null_postprocessing


@transform
def validate_observables(
    tape: qml.tape.QuantumTape,
    stopping_condition: Callable[[qml.operation.Operator], bool],
    name: str = "device",
) -> (Sequence[qml.tape.QuantumTape], Callable):
    """Validates the observables and measurements for a circuit.

    Args:
        tape (QuantumTape or QNode or Callable): a quantum circuit.
        stopping_condition (callable): a function that specifies whether or not an observable is accepted.
        name (str): the name of the device to use in error messages.

    Returns:
        qnode (QNode) or quantum function (Callable) or tuple[List[.QuantumTape], function]:

        The unaltered input circuit. The output type is explained in :func:`qml.transform <pennylane.transform>`.

    Raises:
        DeviceError: if an observable is not supported

    **Example:**

    >>> def accepted_observable(obj):
    ...    return obj.name in {"PauliX", "PauliY", "PauliZ"}
    >>> tape = qml.tape.QuantumScript([], [qml.expval(qml.Z(0) + qml.Y(0))])
    >>> validate_observables(tape, accepted_observable)
    DeviceError: Observable Z(0) + Y(0) not supported on device

    Note that if the observable is a :class:`~.Tensor`, the validation is run on each object in the
    ``Tensor`` instead.

    """
    for m in tape.measurements:
        if m.obs is not None:
            if isinstance(m.obs, Tensor):
                if any(not stopping_condition(o) for o in m.obs.obs):
                    raise DeviceError(f"Observable {repr(m.obs)} not supported on {name}")
            elif not stopping_condition(m.obs):
                raise DeviceError(f"Observable {repr(m.obs)} not supported on {name}")

    return (tape,), null_postprocessing


@transform
def validate_measurements(
    tape: qml.tape.QuantumTape, analytic_measurements=None, sample_measurements=None, name="device"
) -> (Sequence[qml.tape.QuantumTape], Callable):
    """Validates the supported state and sample based measurement processes.

    Args:
        tape (QuantumTape, .QNode, Callable): a quantum circuit.
        analytic_measurements (Callable[[MeasurementProcess], bool]): a function from a measurement process
            to whether or not it is accepted in analytic simulations.
        sample_measurements (Callable[[MeasurementProcess], bool]): a function from a measurement process
            to whether or not it accepted for finite shot siutations
        name (str): the name to use in error messages.

    Returns:
        qnode (pennylane.QNode) or quantum function (callable) or tuple[List[.QuantumTape], function]:

        The unaltered input circuit. The output type is explained in :func:`qml.transform <pennylane.transform>`.

    Raises:
        DeviceError: if a measurement process is not supported.

    >>> def analytic_measurements(m):
    ...     return isinstance(m, qml.measurements.StateMP)
    >>> def shots_measurements(m):
    ...     return isinstance(m, qml.measurements.CountsMP)
    >>> tape = qml.tape.QuantumScript([], [qml.expval(qml.Z(0))])
    >>> validate_measurements(tape, analytic_measurements, shots_measurements)
    DeviceError: Measurement expval(Z(0)) not accepted for analytic simulation on device.
    >>> tape = qml.tape.QuantumScript([], [qml.sample()], shots=10)
    >>> validate_measurements(tape, analytic_measurements, shots_measurements)
    DeviceError: Measurement sample(wires=[]) not accepted with finite shots on device

    """
    if analytic_measurements is None:

        def analytic_measurements(m):
            return isinstance(m, StateMeasurement)

    if sample_measurements is None:

        def sample_measurements(m):
            return isinstance(m, SampleMeasurement)

    if tape.shots:
        for m in tape.measurements:
            if not sample_measurements(m):
                raise DeviceError(f"Measurement {m} not accepted with finite shots on {name}")

    else:
        for m in tape.measurements:
            if not analytic_measurements(m):
                raise DeviceError(
                    f"Measurement {m} not accepted for analytic simulation on {name}."
                )

    return (tape,), null_postprocessing<|MERGE_RESOLUTION|>--- conflicted
+++ resolved
@@ -153,13 +153,8 @@
     and use the ``qml.defer_measurements`` transform otherwise.
     """
 
-<<<<<<< HEAD
-    if tape.shots and tape.batch_size is None:
+    if tape.shots:
         return (tape,), null_postprocessing
-=======
-    if tape.shots:
-        return qml.dynamic_one_shot(tape)
->>>>>>> 4ee09b88
     return qml.defer_measurements(tape, device=device)
 
 
