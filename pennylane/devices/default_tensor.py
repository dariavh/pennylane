# Copyright 2018-2024 Xanadu Quantum Technologies Inc.

# Licensed under the Apache License, Version 2.0 (the "License");
# you may not use this file except in compliance with the License.
# You may obtain a copy of the License at

#     http://www.apache.org/licenses/LICENSE-2.0

# Unless required by applicable law or agreed to in writing, software
# distributed under the License is distributed on an "AS IS" BASIS,
# WITHOUT WARRANTIES OR CONDITIONS OF ANY KIND, either express or implied.
# See the License for the specific language governing permissions and
# limitations under the License.
"""
This module contains the default.tensor device to perform tensor network simulations of quantum circuits using ``quimb``.
"""
import copy
from dataclasses import replace
from numbers import Number
from typing import Callable, Optional, Sequence, Tuple, Union

import numpy as np

import pennylane as qml
from pennylane.devices import DefaultExecutionConfig, Device, ExecutionConfig
from pennylane.devices.modifiers import simulator_tracking, single_tape_support
from pennylane.devices.preprocess import (
    decompose,
    validate_device_wires,
    validate_measurements,
    validate_observables,
)
from pennylane.measurements import ExpectationMP, MeasurementProcess, StateMeasurement, VarianceMP
from pennylane.tape import QuantumScript, QuantumTape
from pennylane.transforms.core import TransformProgram
from pennylane.typing import Result, ResultBatch, TensorLike
from pennylane.wires import WireError

Result_or_ResultBatch = Union[Result, ResultBatch]
QuantumTapeBatch = Sequence[QuantumTape]
QuantumTape_or_Batch = Union[QuantumTape, QuantumTapeBatch]
PostprocessingFn = Callable[[ResultBatch], Result_or_ResultBatch]

has_quimb = True
try:
    import quimb.tensor as qtn
except (ModuleNotFoundError, ImportError) as import_error:  # pragma: no cover
    has_quimb = False

_operations = frozenset(
    {
        "Identity",
        "QubitUnitary",
        "ControlledQubitUnitary",
        "MultiControlledX",
        "DiagonalQubitUnitary",
        "PauliX",
        "PauliY",
        "PauliZ",
        "MultiRZ",
        "GlobalPhase",
        "Hadamard",
        "S",
        "T",
        "SX",
        "CNOT",
        "SWAP",
        "ISWAP",
        "PSWAP",
        "SISWAP",
        "SQISW",
        "CSWAP",
        "Toffoli",
        "CY",
        "CZ",
        "PhaseShift",
        "ControlledPhaseShift",
        "CPhase",
        "RX",
        "RY",
        "RZ",
        "Rot",
        "CRX",
        "CRY",
        "CRZ",
        "CRot",
        "IsingXX",
        "IsingYY",
        "IsingZZ",
        "IsingXY",
        "SingleExcitation",
        "SingleExcitationPlus",
        "SingleExcitationMinus",
        "DoubleExcitation",
        "QubitCarry",
        "QubitSum",
        "OrbitalRotation",
        "QFT",
        "ECR",
        "BlockEncode",
    }
)
# The set of supported operations.


_observables = frozenset(
    {
        "PauliX",
        "PauliY",
        "PauliZ",
        "Hadamard",
        "Hermitian",
        "Identity",
        "Projector",
        "SparseHamiltonian",
        "Hamiltonian",
        "LinearCombination",
        "Sum",
        "SProd",
        "Prod",
        "Exp",
    }
)
# The set of supported observables.

_methods = frozenset({"mps"})
# The set of supported methods.


def accepted_methods(method: str) -> bool:
    """A function that determines whether or not a method is supported by ``default.tensor``."""
    return method in _methods


def stopping_condition(op: qml.operation.Operator) -> bool:
    """A function that determines if an operation is supported by ``default.tensor``."""
    return op.name in _operations


def accepted_observables(obs: qml.operation.Operator) -> bool:
    """A function that determines if an observable is supported by ``default.tensor``."""
    return obs.name in _observables


@simulator_tracking
@single_tape_support
class DefaultTensor(Device):
    """A PennyLane device to perform tensor network simulations of quantum circuits using
    `quimb <https://github.com/jcmgray/quimb/>`_.

    This device is designed to simulate large-scale quantum circuits using tensor networks. For small circuits, other devices like ``default.qubit`` may be more suitable.

    The backend uses the ``quimb`` library to perform the tensor network operations, and different methods can be used to simulate the quantum circuit.
    Currently, only the Matrix Product State (MPS) method is supported, based on ``quimb``'s ``CircuitMPS`` class.

    This device does not currently support finite shots or differentiation.
    The currently supported measurement types are expectation values and variances.

    Args:
        wires (int, Iterable[Number, str]): Number of wires present on the device, or iterable that
            contains unique labels for the wires as numbers (i.e., ``[-1, 0, 2]``) or strings
            (``['aux_wire', 'q1', 'q2']``).
        method (str): Supported method. Currently, only ``"mps"`` is supported.
        dtype (type): Data type for the tensor representation. Must be one of ``np.complex64`` or ``np.complex128``.
        **kwargs: keyword arguments for the device, passed to the ``quimb`` backend.

    Keyword Args:
        max_bond_dim (int): Maximum bond dimension for the MPS method.
            It corresponds to the maximum number of Schmidt coefficients retained at the end of the SVD algorithm when applying gates. Default is ``None``.
        cutoff (float): Truncation threshold for the Schmidt coefficients in the MPS method. Default is the machine limit for the given tensor data type,
            retrieved with the ``numpy.finfo`` function.
        contract (str): The contraction method for applying gates in the MPS method. It can be either ``auto-mps`` or ``nonlocal``.
            ``nonlocal`` turns each gate into a Matrix Product Operator (MPO) and applies it directly to the MPS,
            while ``auto-mps`` swaps nonlocal qubits in 2-qubit gates to be next to each other before applying the gate,
            then swaps them back. Default is ``auto-mps``.

    **Example:**

    The following code shows how to create a simple short-depth quantum circuit with 100 qubits using the ``default.tensor`` device.
    Depending on the machine, the execution time for this circuit is around 0.3 seconds:

    .. code-block:: python

        import pennylane as qml

        num_qubits = 100

        dev = qml.device("default.tensor", wires=num_qubits)

        @qml.qnode(dev)
        def circuit(num_qubits):
            for qubit in range(0, num_qubits - 1):
                qml.CZ(wires=[qubit, qubit + 1])
                qml.X(wires=[qubit])
                qml.Z(wires=[qubit + 1])
            return qml.expval(qml.Z(0))

    >>> circuit(num_qubits)
    tensor(-1., requires_grad=True)


    .. details::
            :title: Usage Details

            We can provide additional keyword arguments to the device to customize the simulation. These are passed to the ``quimb`` backend.

            In the following example, we consider a slightly more complex circuit. We use the ``default.tensor`` device with the MPS method,
            setting the maximum bond dimension to 100 and the cutoff to 1e-16. We set ``"auto-mps"`` as the contraction technique to apply gates.

            .. code-block:: python

                import pennylane as qml
                import numpy as np

                theta = 0.5
                phi = 0.1
                num_qubits = 50
                device_kwargs = {"max_bond_dim": 100, "cutoff": 1e-16, "contract": "auto-mps"}

                dev = qml.device("default.tensor", wires=num_qubits, **device_kwargs)

                @qml.qnode(dev)
                def circuit(theta, phi, num_qubits):
                    for qubit in range(num_qubits - 4):
                        qml.X(wires=qubit)
                        qml.RX(theta, wires=qubit + 1)
                        qml.CNOT(wires=[qubit, qubit + 1])
                        qml.DoubleExcitation(phi, wires=[qubit, qubit + 1, qubit + 3, qubit + 4])
                        qml.CSWAP(wires=[qubit + 1, qubit + 3, qubit + 4])
                        qml.RY(theta, wires=qubit + 1)
                        qml.Toffoli(wires=[qubit + 1, qubit + 3, qubit + 4])
                    return [
                        qml.expval(qml.Z(0)),
                        qml.expval(qml.Hamiltonian([np.pi, np.e], [qml.Z(15) @ qml.Y(25), qml.Hadamard(40)])),
                        qml.var(qml.Y(20)),
                    ]

            >>> circuit(theta, phi, num_qubits)
            [-0.9953099539219951, 0.0036631029671767208, 0.9999999876072984]

            After the first execution, the time to run this circuit for 50 qubits is around 0.5 seconds depending on the machine.
            Increasing the number of qubits to 500 brings the execution time to approximately 15 seconds, and for 1000 qubits to around 50 seconds.

            The time complexity and the accuracy of the results also depend on the chosen keyword arguments for the device, such as the maximum bond dimension.
            The specific structure of the circuit significantly affects how the time complexity and accuracy of the simulation scale with these parameters.
    """

    # So far we just consider the options for MPS simulator
    _device_options = (
        "contract",
        "cutoff",
        "dtype",
        "method",
        "max_bond_dim",
    )

    def __init__(
        self,
        wires=None,
        method="mps",
        dtype=np.complex128,
        **kwargs,
    ) -> None:

        if not has_quimb:
            raise ImportError(
                "This feature requires quimb, a library for tensor network manipulations. "
                "It can be installed with:\n\npip install quimb"
            )  # pragma: no cover

        if not accepted_methods(method):
            raise ValueError(
                f"Unsupported method: {method}. The only currently supported method is mps."
            )

        if dtype not in [np.complex64, np.complex128]:
            raise TypeError(
                f"Unsupported type: {dtype}. Supported types are np.complex64 and np.complex128."
            )

        super().__init__(wires=wires, shots=None)

        self._method = method
        self._dtype = dtype

        # options for MPS
        self._max_bond_dim = kwargs.get("max_bond_dim", None)
        self._cutoff = kwargs.get("cutoff", np.finfo(self._dtype).eps)
        self._contract = kwargs.get("contract", "auto-mps")

        self._quimb_mps = qtn.CircuitMPS(psi0=self._initial_mps(self.wires))

        for arg in kwargs:
            if arg not in self._device_options:
                raise TypeError(
                    f"Unexpected argument: {arg} during initialization of the default.tensor device."
                )

    @property
    def name(self):
        """The name of the device."""
        return "default.tensor"

    @property
    def method(self):
        """Supported method."""
        return self._method

    @property
    def dtype(self):
        """Tensor complex data type."""
        return self._dtype

<<<<<<< HEAD
    def _reset_mps(self, wires: qml.wires.Wires) -> None:
        """
        Reset the MPS associated with the circuit.

        Internally, it uses `quimb`'s `CircuitMPS` class.
=======
    def _reset_state(self) -> None:
        """
        Reset the MPS.

        This method modifies the tensor state of the device.
        """
        self._circuitMPS = qtn.CircuitMPS(psi0=self._initial_mps())
>>>>>>> 9d6a846f

        Args:
            wires (Wires): The wires to reset the MPS.
        """
        self._quimb_mps = qtn.CircuitMPS(
            psi0=self._initial_mps(wires),
            max_bond=self._max_bond_dim,
            gate_contract=self._contract,
            cutoff=self._cutoff,
        )

    def _initial_mps(self, wires: qml.wires.Wires) -> "qtn.MatrixProductState":
        r"""
        Return an initial state to :math:`\ket{0}`.

        Internally, it uses `quimb`'s `MPS_computational_state` method.

        Args:
            wires (Wires): The wires to initialize the MPS.

        Returns:
            MatrixProductState: The initial MPS of a circuit.
        """
        return qtn.MPS_computational_state(
            binary="0" * (len(wires) if wires else 1),
            dtype=self._dtype.__name__,
            tags=[str(l) for l in wires.labels] if wires else None,
        )

    def _setup_execution_config(
        self, config: Optional[ExecutionConfig] = DefaultExecutionConfig
    ) -> ExecutionConfig:
        """
        Update the execution config with choices for how the device should be used and the device options.
        """
        # TODO: add options for gradients next quarter

        updated_values = {}

        new_device_options = dict(config.device_options)
        for option in self._device_options:
            if option not in new_device_options:
                new_device_options[option] = getattr(self, f"_{option}", None)

        return replace(config, **updated_values, device_options=new_device_options)

    def preprocess(
        self,
        execution_config: ExecutionConfig = DefaultExecutionConfig,
    ):
        """This function defines the device transform program to be applied and an updated device configuration.

        Args:
            execution_config (Union[ExecutionConfig, Sequence[ExecutionConfig]]): A data structure describing the
                parameters needed to fully describe the execution.

        Returns:
            TransformProgram, ExecutionConfig: A transform program that when called returns :class:`~.QuantumTape`'s that the
            device can natively execute as well as a postprocessing function to be called after execution, and a configuration
            with unset specifications filled in.

        This device currently:

        * Does not support finite shots.
        * Does not support derivatives.
        * Does not support vector-Jacobian products.
        """

        config = self._setup_execution_config(execution_config)

        program = TransformProgram()

        program.add_transform(validate_measurements, name=self.name)
        program.add_transform(validate_observables, accepted_observables, name=self.name)
        program.add_transform(validate_device_wires, self._wires, name=self.name)
        program.add_transform(
            decompose,
            stopping_condition=stopping_condition,
            skip_initial_state_prep=True,
            name=self.name,
        )
        program.add_transform(qml.transforms.broadcast_expand)

        return program, config

    def execute(
        self,
        circuits: QuantumTape_or_Batch,
        execution_config: ExecutionConfig = DefaultExecutionConfig,
    ) -> Result_or_ResultBatch:
        """Execute a circuit or a batch of circuits and turn it into results.

        Args:
            circuits (Union[QuantumTape, Sequence[QuantumTape]]): the quantum circuits to be executed.
            execution_config (ExecutionConfig): a data structure with additional information required for execution.

        Returns:
            TensorLike, tuple[TensorLike], tuple[tuple[TensorLike]]: A numeric result of the computation.
        """

        results = []
        for circuit in circuits:
            if self.wires is not None and not self.wires.contains_wires(circuit.wires):
                # quimb raises a cryptic error if the circuit has wires that are not in the device,
                # so we raise a more informative error here
                raise WireError(
                    "Mismatch between circuit and device wires. "
                    f"Circuit has wires {circuit.wires.tolist()}. "
                    f"Tensor on device has wires {self.wires.tolist()}"
                )
            circuit = circuit.map_to_standard_wires()
            results.append(self.simulate(circuit))

        return tuple(results)

    def simulate(self, circuit: QuantumScript) -> Result:
        """Simulate a single quantum script. This function assumes that all operations provide matrices.

        Args:
            circuit (QuantumScript): The single circuit to simulate.

        Returns:
            Tuple[TensorLike]: The results of the simulation.
        """

        wires = circuit.wires if self.wires is None else self.wires

        self._reset_mps(wires)

        for op in circuit.operations:
            self._apply_operation(op)

        if not circuit.shots:
            if len(circuit.measurements) == 1:
                return self.measurement(circuit.measurements[0])
            return tuple(self.measurement(mp) for mp in circuit.measurements)

        raise NotImplementedError  # pragma: no cover

    def _apply_operation(self, op: qml.operation.Operator) -> None:
        """Apply a single operator to the circuit, keeping the state always in a MPS form.

        Internally it uses `quimb`'s `apply_gate` method. This method modifies the tensor state of the device.

        Args:
            op (Operator): The operation to apply.
        """

        self._quimb_mps.apply_gate(qml.matrix(op).astype(self._dtype), *op.wires, parametrize=None)

    def measurement(self, measurementprocess: MeasurementProcess) -> TensorLike:
        """Measure the measurement required by the circuit over the MPS.

        Args:
            measurementprocess (MeasurementProcess): measurement to apply to the state.

        Returns:
            TensorLike: the result of the measurement.
        """

        return self._get_measurement_function(measurementprocess)(measurementprocess)

    def _get_measurement_function(
        self, measurementprocess: MeasurementProcess
    ) -> Callable[[MeasurementProcess, TensorLike], TensorLike]:
        """Get the appropriate method for performing a measurement.

        Args:
            measurementprocess (MeasurementProcess): measurement process to apply to the state

        Returns:
            Callable: function that returns the measurement result
        """
        if isinstance(measurementprocess, StateMeasurement):
            if isinstance(measurementprocess, ExpectationMP):
                return self.expval

            if isinstance(measurementprocess, VarianceMP):
                return self.var

        raise NotImplementedError

    def expval(self, measurementprocess: MeasurementProcess) -> float:
        """Expectation value of the supplied observable contained in the MeasurementProcess.

        Args:
            measurementprocess (StateMeasurement): measurement to apply to the MPS.

        Returns:
            Expectation value of the observable.
        """

        obs = measurementprocess.obs

        result = self._local_expectation(qml.matrix(obs), tuple(obs.wires))

        return result

    def var(self, measurementprocess: MeasurementProcess) -> float:
        """Variance of the supplied observable contained in the MeasurementProcess.

        Args:
            measurementprocess (StateMeasurement): measurement to apply to the MPS.

        Returns:
            Variance of the observable.
        """

        obs = measurementprocess.obs

        obs_mat = qml.matrix(obs)
        expect_op = self.expval(measurementprocess)
        expect_squar_op = self._local_expectation(obs_mat @ obs_mat.conj().T, tuple(obs.wires))

        return expect_squar_op - np.square(expect_op)

    def _local_expectation(self, matrix, wires) -> float:
        """Compute the local expectation value of a matrix on the MPS.

        Internally, it uses `quimb`'s `local_expectation` method.

        Args:
            matrix (array): the matrix to compute the expectation value of.
            wires (tuple[int]): the wires the matrix acts on.

        Returns:
            Local expectation value of the matrix on the MPS.
        """

        # We need to copy the MPS since `local_expectation` modifies the state
        qc = copy.deepcopy(self._quimb_mps)

        exp_val = qc.local_expectation(
            matrix,
            wires,
            dtype=self._dtype.__name__,
            simplify_sequence="ADCRS",
            simplify_atol=0.0,
        )

        return float(np.real(exp_val))

    # pylint: disable=unused-argument
    def supports_derivatives(
        self,
        execution_config: Optional[ExecutionConfig] = None,
        circuit: Optional[qml.tape.QuantumTape] = None,
    ) -> bool:
        """Check whether or not derivatives are available for a given configuration and circuit.

        Args:
            execution_config (ExecutionConfig): The configuration of the desired derivative calculation.
            circuit (QuantumTape): An optional circuit to check derivatives support for.

        Returns:
            Bool: Whether or not a derivative can be calculated provided the given information.

        """
        return False

    def compute_derivatives(
        self,
        circuits: QuantumTape_or_Batch,
        execution_config: ExecutionConfig = DefaultExecutionConfig,
    ):
        """Calculate the Jacobian of either a single or a batch of circuits on the device.

        Args:
            circuits (Union[QuantumTape, Sequence[QuantumTape]]): the circuits to calculate derivatives for.
            execution_config (ExecutionConfig): a data structure with all additional information required for execution.

        Returns:
            Tuple: The Jacobian for each trainable parameter.
        """
        raise NotImplementedError(
            "The computation of derivatives has yet to be implemented for the default.tensor device."
        )

    def execute_and_compute_derivatives(
        self,
        circuits: QuantumTape_or_Batch,
        execution_config: ExecutionConfig = DefaultExecutionConfig,
    ):
        """Compute the results and Jacobians of circuits at the same time.

        Args:
            circuits (Union[QuantumTape, Sequence[QuantumTape]]): the circuits or batch of circuits.
            execution_config (ExecutionConfig): a data structure with all additional information required for execution.

        Returns:
            tuple: A numeric result of the computation and the gradient.
        """
        raise NotImplementedError(
            "The computation of derivatives has yet to be implemented for the default.tensor device."
        )

    # pylint: disable=unused-argument
    def supports_vjp(
        self,
        execution_config: Optional[ExecutionConfig] = None,
        circuit: Optional[QuantumTape] = None,
    ) -> bool:
        """Whether or not this device defines a custom vector-Jacobian product.

        Args:
            execution_config (ExecutionConfig): The configuration of the desired derivative calculation.
            circuit (QuantumTape): An optional circuit to check derivatives support for.

        Returns:
            Bool: Whether or not a derivative can be calculated provided the given information.
        """
        return False

    def compute_vjp(
        self,
        circuits: QuantumTape_or_Batch,
        cotangents: Tuple[Number],
        execution_config: ExecutionConfig = DefaultExecutionConfig,
    ):
        r"""The vector-Jacobian product used in reverse-mode differentiation.

        Args:
            circuits (Union[QuantumTape, Sequence[QuantumTape]]): the circuit or batch of circuits.
            cotangents (Tuple[Number, Tuple[Number]]): Gradient-output vector. Must have shape matching the output shape of the
                corresponding circuit. If the circuit has a single output, ``cotangents`` may be a single number, not an iterable
                of numbers.
            execution_config (ExecutionConfig): a data structure with all additional information required for execution.

        Returns:
            tensor-like: A numeric result of computing the vector-Jacobian product.
        """
        raise NotImplementedError(
            "The computation of vector-Jacobian product has yet to be implemented for the default.tensor device."
        )

    def execute_and_compute_vjp(
        self,
        circuits: QuantumTape_or_Batch,
        cotangents: Tuple[Number],
        execution_config: ExecutionConfig = DefaultExecutionConfig,
    ):
        """Calculate both the results and the vector-Jacobian product used in reverse-mode differentiation.

        Args:
            circuits (Union[QuantumTape, Sequence[QuantumTape]]): the circuit or batch of circuits to be executed.
            cotangents (Tuple[Number, Tuple[Number]]): Gradient-output vector. Must have shape matching the output shape of the
                corresponding circuit.
            execution_config (ExecutionConfig): a data structure with all additional information required for execution.

        Returns:
            Tuple, Tuple: the result of executing the scripts and the numeric result of computing the vector-Jacobian product
        """
        raise NotImplementedError(
            "The computation of vector-Jacobian product has yet to be implemented for the default.tensor device."
        )<|MERGE_RESOLUTION|>--- conflicted
+++ resolved
@@ -245,6 +245,8 @@
             The specific structure of the circuit significantly affects how the time complexity and accuracy of the simulation scale with these parameters.
     """
 
+    # pylint: disable=too-many-instance-attributes
+
     # So far we just consider the options for MPS simulator
     _device_options = (
         "contract",
@@ -311,21 +313,11 @@
         """Tensor complex data type."""
         return self._dtype
 
-<<<<<<< HEAD
     def _reset_mps(self, wires: qml.wires.Wires) -> None:
         """
         Reset the MPS associated with the circuit.
 
         Internally, it uses `quimb`'s `CircuitMPS` class.
-=======
-    def _reset_state(self) -> None:
-        """
-        Reset the MPS.
-
-        This method modifies the tensor state of the device.
-        """
-        self._circuitMPS = qtn.CircuitMPS(psi0=self._initial_mps())
->>>>>>> 9d6a846f
 
         Args:
             wires (Wires): The wires to reset the MPS.
@@ -336,6 +328,13 @@
             gate_contract=self._contract,
             cutoff=self._cutoff,
         )
+    def _reset_state(self) -> None:
+        """
+        Reset the MPS.
+
+        This method modifies the tensor state of the device.
+        """
+        self._circuitMPS = qtn.CircuitMPS(psi0=self._initial_mps())
 
     def _initial_mps(self, wires: qml.wires.Wires) -> "qtn.MatrixProductState":
         r"""
