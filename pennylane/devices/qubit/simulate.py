--- conflicted
+++ resolved
@@ -94,11 +94,7 @@
             binomial_fn = np.random.binomial if rng is None else rng.binomial
 
         postselected_shots = (
-<<<<<<< HEAD
-            [binomial_fn(s, float(norm**2)) for s in shots]
-=======
             [int(binomial_fn(s, float(norm**2))) for s in shots]
->>>>>>> a98998ec
             if not qml.math.is_abstract(norm)
             else shots
         )
@@ -125,12 +121,7 @@
         rng (Optional[numpy.random._generator.Generator]): A NumPy random number generator.
         prng_key (Optional[jax.random.PRNGKey]): An optional ``jax.random.PRNGKey``. This is
             the key to the JAX pseudo random number generator. Only for simulation using JAX.
-<<<<<<< HEAD
-            If None, the default ``sample_state`` function and a ``numpy.random.default_rng``
-            will be for sampling.
-=======
             If None, a ``numpy.random.default_rng`` will be for sampling.
->>>>>>> a98998ec
 
     Returns:
         Tuple[TensorLike, bool]: A tuple containing the final state of the quantum script and
