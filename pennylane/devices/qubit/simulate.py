# Copyright 2018-2023 Xanadu Quantum Technologies Inc.

# Licensed under the Apache License, Version 2.0 (the "License");
# you may not use this file except in compliance with the License.
# You may obtain a copy of the License at

#     http://www.apache.org/licenses/LICENSE-2.0

# Unless required by applicable law or agreed to in writing, software
# distributed under the License is distributed on an "AS IS" BASIS,
# WITHOUT WARRANTIES OR CONDITIONS OF ANY KIND, either express or implied.
# See the License for the specific language governing permissions and
# limitations under the License.
"""Simulate a quantum script."""
# pylint: disable=protected-access
from typing import Optional

import numpy as np
from numpy.random import default_rng

import pennylane as qml
from pennylane.measurements import MidMeasureMP
from pennylane.typing import Result

from .apply_operation import apply_operation
from .initialize_state import create_initial_state
from .measure import measure
from .sampling import measure_with_samples

INTERFACE_TO_LIKE = {
    # map interfaces known by autoray to themselves
    None: None,
    "numpy": "numpy",
    "autograd": "autograd",
    "jax": "jax",
    "torch": "torch",
    "tensorflow": "tensorflow",
    # map non-standard interfaces to those known by autoray
    "auto": None,
    "scipy": "numpy",
    "jax-jit": "jax",
    "jax-python": "jax",
    "JAX": "jax",
    "pytorch": "torch",
    "tf": "tensorflow",
    "tensorflow-autograph": "tensorflow",
    "tf-autograph": "tensorflow",
}


class _FlexShots(qml.measurements.Shots):
    """Shots class that allows zero shots."""

    # pylint: disable=super-init-not-called
    def __init__(self, shots=None):
        if isinstance(shots, int):
            self.total_shots = shots
            self.shot_vector = (qml.measurements.ShotCopies(shots, 1),)
        else:
            self.__all_tuple_init__([s if isinstance(s, tuple) else (s, 1) for s in shots])

        self._frozen = True


def _postselection_postprocess(state, is_state_batched, shots, rng=None):
    """Update state after projector is applied."""
    if is_state_batched:
        raise ValueError(
            "Cannot postselect on circuits with broadcasting. Use the "
            "qml.transforms.broadcast_expand transform to split a broadcasted "
            "tape into multiple non-broadcasted tapes before executing if "
            "postselection is used."
        )

    # The floor function is being used here so that a norm very close to zero becomes exactly
    # equal to zero so that the state can become invalid. This way, execution can continue, and
    # bad postselection gives results that are invalid rather than results that look valid but
    # are incorrect.
    norm = qml.math.norm(state)

    if not qml.math.is_abstract(state) and qml.math.allclose(norm, 0.0):
        norm = 0.0

    if shots:
        # Clip the number of shots using a binomial distribution using the probability of
        # measuring the postselected state.
        binomial_fn = np.random.binomial if rng is None else rng.binomial
        postselected_shots = (
            [binomial_fn(s, float(norm**2)) for s in shots]
            if not qml.math.is_abstract(norm)
            else shots
        )

        # _FlexShots is used here since the binomial distribution could result in zero
        # valid samples
        shots = _FlexShots(postselected_shots)

    state = state / norm
    return state, shots


def get_final_state(circuit, debugger=None, interface=None, mid_measurements=None, rng=None):
    """
    Get the final state that results from executing the given quantum script.

    This is an internal function that will be called by the successor to ``default.qubit``.

    Args:
        circuit (.QuantumScript): The single circuit to simulate
        debugger (._Debugger): The debugger to use
        interface (str): The machine learning interface to create the initial state with
        mid_measurements (None, dict): Dictionary of mid-circuit measurements
        rng (Optional[numpy.random._generator.Generator]): A NumPy random number generator.

    Returns:
        Tuple[TensorLike, bool]: A tuple containing the final state of the quantum script and
            whether the state has a batch dimension.

    """
    circuit = circuit.map_to_standard_wires()

    prep = None
    if len(circuit) > 0 and isinstance(circuit[0], qml.operation.StatePrepBase):
        prep = circuit[0]

    state = create_initial_state(sorted(circuit.op_wires), prep, like=INTERFACE_TO_LIKE[interface])

    # initial state is batched only if the state preparation (if it exists) is batched
    is_state_batched = bool(prep and prep.batch_size is not None)
    for op in circuit.operations[bool(prep) :]:
        state = apply_operation(
            op,
            state,
            is_state_batched=is_state_batched,
            debugger=debugger,
            mid_measurements=mid_measurements,
            rng=rng,
        )
        # Handle postselection on mid-circuit measurements
        if isinstance(op, qml.Projector):
            state, circuit._shots = _postselection_postprocess(
                state, is_state_batched, circuit.shots, rng=rng
            )

        # new state is batched if i) the old state is batched, or ii) the new op adds a batch dim
        is_state_batched = is_state_batched or (op.batch_size is not None)

    for _ in range(len(circuit.wires) - len(circuit.op_wires)):
        # if any measured wires are not operated on, we pad the state with zeros.
        # We know they belong at the end because the circuit is in standard wire-order
        state = qml.math.stack([state, qml.math.zeros_like(state)], axis=-1)

    return state, is_state_batched


# pylint: disable=too-many-arguments
def measure_final_state(
    circuit, state, is_state_batched, rng=None, prng_key=None, mid_measurements: dict = None
) -> Result:
    """
    Perform the measurements required by the circuit on the provided state.

    This is an internal function that will be called by the successor to ``default.qubit``.

    Args:
        circuit (.QuantumScript): The single circuit to simulate
        state (TensorLike): The state to perform measurement on
        is_state_batched (bool): Whether the state has a batch dimension or not.
        rng (Union[None, int, array_like[int], SeedSequence, BitGenerator, Generator]): A
            seed-like parameter matching that of ``seed`` for ``numpy.random.default_rng``.
            If no value is provided, a default RNG will be used.
        prng_key (Optional[jax.random.PRNGKey]): An optional ``jax.random.PRNGKey``. This is
            the key to the JAX pseudo random number generator. Only for simulation using JAX.
            If None, the default ``sample_state`` function and a ``numpy.random.default_rng``
            will be for sampling.
        mid_measurements (None, dict): Dictionary of mid-circuit measurements

    Returns:
        Tuple[TensorLike]: The measurement results
    """

    circuit = circuit.map_to_standard_wires()

    # analytic case

    if not circuit.shots:
        if mid_measurements is not None:
            raise TypeError("Native mid-circuit measurements are not supported with finite shots.")

        if len(circuit.measurements) == 1:
            return measure(circuit.measurements[0], state, is_state_batched=is_state_batched)

        return tuple(
            measure(mp, state, is_state_batched=is_state_batched) for mp in circuit.measurements
        )

    # finite-shot case

    rng = default_rng(rng)
    results = measure_with_samples(
        circuit.measurements,
        state,
        shots=circuit.shots,
        is_state_batched=is_state_batched,
        rng=rng,
        prng_key=prng_key,
        mid_measurements=mid_measurements,
    )

    if len(circuit.measurements) == 1:
        if circuit.shots.has_partitioned_shots:
            return tuple(res[0] for res in results)

        return results[0]

    return results


def simulate(
    circuit: qml.tape.QuantumScript,
    debugger=None,
    state_cache: Optional[dict] = None,
    **execution_kwargs,
) -> Result:
    """Simulate a single quantum script.

    This is an internal function that is used by``default.qubit``.

    Args:
        circuit (QuantumTape): The single circuit to simulate
        debugger (_Debugger): The debugger to use
        state_cache=None (Optional[dict]): A dictionary mapping the hash of a circuit to
            the pre-rotated state. Used to pass the state between forward passes and vjp
            calculations.
        rng (Optional[numpy.random._generator.Generator]): A NumPy random number generator.
        prng_key (Optional[jax.random.PRNGKey]): An optional ``jax.random.PRNGKey``. This is
            the key to the JAX pseudo random number generator. If None, a random key will be
            generated. Only for simulation using JAX.
        interface (str): The machine learning interface to create the initial state with

    Returns:
        tuple(TensorLike): The results of the simulation

    Note that this function can return measurements for non-commuting observables simultaneously.

    This function assumes that all operations provide matrices.

    >>> qs = qml.tape.QuantumScript([qml.RX(1.2, wires=0)], [qml.expval(qml.Z(0)), qml.probs(wires=(0,1))])
    >>> simulate(qs)
    (0.36235775447667357,
    tensor([0.68117888, 0.        , 0.31882112, 0.        ], requires_grad=True))

    """
    rng = execution_kwargs.get("rng", None)
    prng_key = execution_kwargs.get("prng_key", None)
    interface = execution_kwargs.get("interface", None)

    has_mcm = any(isinstance(op, MidMeasureMP) for op in circuit.operations)
    if circuit.shots and has_mcm:
        return simulate_one_shot_native_mcm(
            circuit, rng=rng, prng_key=prng_key, debugger=debugger, interface=interface
        )

    state, is_state_batched = get_final_state(
        circuit, debugger=debugger, interface=interface, rng=rng
    )
    if state_cache is not None:
        state_cache[circuit.hash] = state
    return measure_final_state(circuit, state, is_state_batched, rng=rng, prng_key=prng_key)


def simulate_one_shot_native_mcm(
    circuit: qml.tape.QuantumScript, debugger=None, **execution_kwargs
) -> Result:
    """Simulate a single shot of a single quantum script with native mid-circuit measurements.

    Args:
        circuit (QuantumTape): The single circuit to simulate
        debugger (_Debugger): The debugger to use
        rng (Optional[numpy.random._generator.Generator]): A NumPy random number generator.
        prng_key (Optional[jax.random.PRNGKey]): An optional ``jax.random.PRNGKey``. This is
            the key to the JAX pseudo random number generator. If None, a random key will be
            generated. Only for simulation using JAX.
        interface (str): The machine learning interface to create the initial state with

    Returns:
        tuple(TensorLike): The results of the simulation
        dict: The mid-circuit measurement results of the simulation
    """
<<<<<<< HEAD
    mid_measurements = {}
    state, is_state_batched = get_final_state(
        circuit, debugger=debugger, interface=interface, mid_measurements=mid_measurements, rng=rng
=======
    rng = execution_kwargs.get("rng", None)
    prng_key = execution_kwargs.get("prng_key", None)
    interface = execution_kwargs.get("interface", None)

    mcm_dict = {}
    state, is_state_batched = get_final_state(
        circuit, debugger=debugger, interface=interface, mid_measurements=mcm_dict, rng=rng
>>>>>>> 721c284f
    )
    return measure_final_state(
        circuit,
        state,
        is_state_batched,
        rng=rng,
        prng_key=prng_key,
        mid_measurements=mid_measurements,
    )<|MERGE_RESOLUTION|>--- conflicted
+++ resolved
@@ -287,19 +287,13 @@
         tuple(TensorLike): The results of the simulation
         dict: The mid-circuit measurement results of the simulation
     """
-<<<<<<< HEAD
+    rng = execution_kwargs.get("rng", None)
+    prng_key = execution_kwargs.get("prng_key", None)
+    interface = execution_kwargs.get("interface", None)
+
     mid_measurements = {}
     state, is_state_batched = get_final_state(
         circuit, debugger=debugger, interface=interface, mid_measurements=mid_measurements, rng=rng
-=======
-    rng = execution_kwargs.get("rng", None)
-    prng_key = execution_kwargs.get("prng_key", None)
-    interface = execution_kwargs.get("interface", None)
-
-    mcm_dict = {}
-    state, is_state_batched = get_final_state(
-        circuit, debugger=debugger, interface=interface, mid_measurements=mcm_dict, rng=rng
->>>>>>> 721c284f
     )
     return measure_final_state(
         circuit,
