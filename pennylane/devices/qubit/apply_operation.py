# Copyright 2018-2023 Xanadu Quantum Technologies Inc.

# Licensed under the Apache License, Version 2.0 (the "License");
# you may not use this file except in compliance with the License.
# You may obtain a copy of the License at

#     http://www.apache.org/licenses/LICENSE-2.0

# Unless required by applicable law or agreed to in writing, software
# distributed under the License is distributed on an "AS IS" BASIS,
# WITHOUT WARRANTIES OR CONDITIONS OF ANY KIND, either express or implied.
# See the License for the specific language governing permissions and
# limitations under the License.
"""Functions to apply an operation to a state vector."""
# pylint: disable=unused-argument

from functools import singledispatch
from string import ascii_letters as alphabet
import numpy as np

import pennylane as qml

from pennylane import math
from pennylane.measurements import MidMeasureMP

SQRT2INV = 1 / math.sqrt(2)

EINSUM_OP_WIRECOUNT_PERF_THRESHOLD = 3
EINSUM_STATE_WIRECOUNT_PERF_THRESHOLD = 13


def _get_slice(index, axis, num_axes):
    """Allows slicing along an arbitrary axis of an array or tensor.

    Args:
        index (int): the index to access
        axis (int): the axis to slice into
        num_axes (int): total number of axes

    Returns:
        tuple[slice or int]: a tuple that can be used to slice into an array or tensor

    **Example:**

    Accessing the 2 index along axis 1 of a 3-axis array:

    >>> sl = _get_slice(2, 1, 3)
    >>> sl
    (slice(None, None, None), 2, slice(None, None, None))
    >>> a = np.arange(27).reshape((3, 3, 3))
    >>> a[sl]
    array([[ 6,  7,  8],
           [15, 16, 17],
           [24, 25, 26]])
    """
    idx = [slice(None)] * num_axes
    idx[axis] = index
    return tuple(idx)


def apply_mid_measure(op: MidMeasureMP, state, is_state_batched: bool = False, debugger=None):
    """Applies a native mid-circuit measurement."""
    if is_state_batched:
        raise ValueError("MidMeasureMP cannot be applied to batched states.")
    wire = op.wires
    probs = qml.devices.qubit.measure(qml.probs(wire), state)
    sample = np.random.binomial(1, probs[1])
    axis = wire.toarray()[0]
    slices = [slice(None)] * state.ndim
    slices[axis] = int(not sample)
    state[tuple(slices)] = 0.0
    state_norm = np.linalg.norm(state)
    if state_norm < 1.0e-15:
        raise ValueError("Cannot normalize projected state.")
    state = state / state_norm
    if op.reset and sample == 1:
        state = apply_operation(
            qml.PauliX(wire), state, is_state_batched=is_state_batched, debugger=debugger
        )
    return state, sample


def apply_operation_einsum(op: qml.operation.Operator, state, is_state_batched: bool = False):
    """Apply ``Operator`` to ``state`` using ``einsum``. This is more efficent at lower qubit
    numbers.

    Args:
        op (Operator): Operator to apply to the quantum state
        state (array[complex]): Input quantum state
        is_state_batched (bool): Boolean representing whether the state is batched or not

    Returns:
        array[complex]: output_state
    """
    mat = op.matrix()

    total_indices = len(state.shape) - is_state_batched
    num_indices = len(op.wires)

    state_indices = alphabet[:total_indices]
    affected_indices = "".join(alphabet[i] for i in op.wires)

    new_indices = alphabet[total_indices : total_indices + num_indices]

    new_state_indices = state_indices
    for old, new in zip(affected_indices, new_indices):
        new_state_indices = new_state_indices.replace(old, new)

    einsum_indices = (
        f"...{new_indices}{affected_indices},...{state_indices}->...{new_state_indices}"
    )

    new_mat_shape = [2] * (num_indices * 2)
    dim = 2**num_indices
    batch_size = math.get_batch_size(mat, (dim, dim), dim**2)
    if batch_size is not None:
        # Add broadcasting dimension to shape
        new_mat_shape = [batch_size] + new_mat_shape
        if op.batch_size is None:
            op._batch_size = batch_size  # pylint:disable=protected-access
    reshaped_mat = math.reshape(mat, new_mat_shape)

    return math.einsum(einsum_indices, reshaped_mat, state)


def apply_operation_tensordot(op: qml.operation.Operator, state, is_state_batched: bool = False):
    """Apply ``Operator`` to ``state`` using ``math.tensordot``. This is more efficent at higher qubit
    numbers.

    Args:
        op (Operator): Operator to apply to the quantum state
        state (array[complex]): Input quantum state
        is_state_batched (bool): Boolean representing whether the state is batched or not

    Returns:
        array[complex]: output_state
    """
    mat = op.matrix()
    total_indices = len(state.shape) - is_state_batched
    num_indices = len(op.wires)

    new_mat_shape = [2] * (num_indices * 2)
    dim = 2**num_indices
    batch_size = math.get_batch_size(mat, (dim, dim), dim**2)
    if is_mat_batched := batch_size is not None:
        # Add broadcasting dimension to shape
        new_mat_shape = [batch_size] + new_mat_shape
        if op.batch_size is None:
            op._batch_size = batch_size  # pylint:disable=protected-access
    reshaped_mat = math.reshape(mat, new_mat_shape)

    mat_axes = list(range(-num_indices, 0))
    state_axes = [i + is_state_batched for i in op.wires]
    axes = (mat_axes, state_axes)

    tdot = math.tensordot(reshaped_mat, state, axes=axes)

    # tensordot causes the axes given in `wires` to end up in the first positions
    # of the resulting tensor. This corresponds to a (partial) transpose of
    # the correct output state
    # We'll need to invert this permutation to put the indices in the correct place
    unused_idxs = [i for i in range(total_indices) if i not in op.wires]
    perm = list(op.wires) + unused_idxs
    if is_mat_batched:
        perm = [0] + [i + 1 for i in perm]
    if is_state_batched:
        perm.insert(num_indices, -1)

    inv_perm = math.argsort(perm)
    return math.transpose(tdot, inv_perm)


@singledispatch
def apply_operation(
    op: qml.operation.Operator, state, is_state_batched: bool = False, debugger=None
):
    """Apply and operator to a given state.

    Args:
        op (Operator): The operation to apply to ``state``
        state (TensorLike): The starting state.
        is_state_batched (bool): Boolean representing whether the state is batched or not
        debugger (_Debugger): The debugger to use

    Returns:
        ndarray: output state

    .. warning::

        ``apply_operation`` is an internal function, and thus subject to change without a deprecation cycle.

    .. warning::
        ``apply_operation`` applies no validation to its inputs.

        This function assumes that the wires of the operator correspond to indices
        of the state. See :func:`~.map_wires` to convert operations to integer wire labels.

        The shape of state should be ``[2]*num_wires``.

    This is a ``functools.singledispatch`` function, so additional specialized kernels
    for specific operations can be registered like:

    .. code-block:: python

        @apply_operation.register
        def _(op: type_op, state):
            # custom op application method here

    **Example:**

    >>> state = np.zeros((2,2))
    >>> state[0][0] = 1
    >>> state
    tensor([[1., 0.],
        [0., 0.]], requires_grad=True)
    >>> apply_operation(qml.PauliX(0), state)
    tensor([[0., 0.],
        [1., 0.]], requires_grad=True)

    """
    return _apply_operation_default(op, state, is_state_batched, debugger)


<<<<<<< HEAD
=======
@apply_operation.register
def apply_mid_measure(op: MidMeasureMP, state, is_state_batched: bool = False, debugger=None):
    """Applies a native mid-circuit measurement."""
    if is_state_batched:
        raise ValueError("MidMeasureMP cannot be applied to batched states.")
    wire = op.wires
    probs = qml.devices.qubit.measure(qml.probs(wire), state)
    sample = np.random.binomial(1, probs[1])
    if op.postselect is not None and sample != op.postselect:
        return np.zeros_like(state), sample
    axis = wire.toarray()[0]
    slices = [slice(None)] * state.ndim
    slices[axis] = int(not sample)
    state[tuple(slices)] = 0.0
    state_norm = np.linalg.norm(state)
    if state_norm < 1.0e-15:
        raise ValueError("Cannot normalize projected state.")
    state = state / state_norm
    if op.reset and sample == 1:
        state = apply_operation(
            qml.PauliX(wire), state, is_state_batched=is_state_batched, debugger=debugger
        )
    return state, sample


>>>>>>> 84e2e94d
def _apply_operation_default(op, state, is_state_batched, debugger):
    """The default behaviour of apply_operation, accessed through the standard dispatch
    of apply_operation, as well as conditionally in other dispatches."""
    if (
        len(op.wires) < EINSUM_OP_WIRECOUNT_PERF_THRESHOLD
        and math.ndim(state) < EINSUM_STATE_WIRECOUNT_PERF_THRESHOLD
    ) or (op.batch_size and is_state_batched):
        return apply_operation_einsum(op, state, is_state_batched=is_state_batched)
    return apply_operation_tensordot(op, state, is_state_batched=is_state_batched)


@apply_operation.register
def apply_identity(op: qml.Identity, state, is_state_batched: bool = False, debugger=None):
    """Applies a :class:`~.Identity` operation by just returning the input state."""
    return state


@apply_operation.register
def apply_global_phase(op: qml.GlobalPhase, state, is_state_batched: bool = False, debugger=None):
    """Applies a :class:`~.GlobalPhase` operation by multiplying the state by ``exp(1j * op.data[0])``"""
    return qml.math.exp(-1j * qml.math.cast(op.data[0], complex)) * state


@apply_operation.register
def apply_paulix(op: qml.PauliX, state, is_state_batched: bool = False, debugger=None):
    """Apply :class:`pennylane.PauliX` operator to the quantum state"""
    axis = op.wires[0] + is_state_batched
    return math.roll(state, 1, axis)


@apply_operation.register
def apply_pauliz(op: qml.PauliZ, state, is_state_batched: bool = False, debugger=None):
    """Apply pauliz to state."""

    axis = op.wires[0] + is_state_batched
    n_dim = math.ndim(state)

    if n_dim >= 9 and math.get_interface(state) == "tensorflow":
        return apply_operation_tensordot(op, state, is_state_batched=is_state_batched)

    sl_0 = _get_slice(0, axis, n_dim)
    sl_1 = _get_slice(1, axis, n_dim)

    # must be first state and then -1 because it breaks otherwise
    state1 = math.multiply(state[sl_1], -1)
    return math.stack([state[sl_0], state1], axis=axis)


@apply_operation.register
def apply_cnot(op: qml.CNOT, state, is_state_batched: bool = False, debugger=None):
    """Apply cnot gate to state."""
    target_axes = (op.wires[1] - 1 if op.wires[1] > op.wires[0] else op.wires[1]) + is_state_batched
    control_axes = op.wires[0] + is_state_batched
    n_dim = math.ndim(state)

    if n_dim >= 9 and math.get_interface(state) == "tensorflow":
        return apply_operation_tensordot(op, state, is_state_batched=is_state_batched)

    sl_0 = _get_slice(0, control_axes, n_dim)
    sl_1 = _get_slice(1, control_axes, n_dim)

    state_x = math.roll(state[sl_1], 1, target_axes)
    return math.stack([state[sl_0], state_x], axis=control_axes)


@apply_operation.register
def apply_multicontrolledx(
    op: qml.MultiControlledX, state, is_state_batched: bool = False, debugger=None
):
    r"""Apply MultiControlledX to a state with the default einsum/tensordot choice
    for 8 operation wires or less. Otherwise, apply a custom kernel based on
    composing transpositions, rolling of control axes and the CNOT logic above."""
    if len(op.wires) < 9:
        return _apply_operation_default(op, state, is_state_batched, debugger)
    ctrl_wires = [w + is_state_batched for w in op.control_wires]
    # apply x on all control wires with control value 0
    roll_axes = [
        w for val, w in zip(op.hyperparameters["control_values"], ctrl_wires) if val == "0"
    ]
    for ax in roll_axes:
        state = math.roll(state, 1, ax)

    orig_shape = math.shape(state)
    # Move the axes into the order [(batch), other, target, controls]
    transpose_axes = (
        np.array(
            [
                w - is_state_batched
                for w in range(len(orig_shape))
                if w - is_state_batched not in op.wires
            ]
            + [op.wires[-1]]
            + op.wires[:-1].tolist()
        )
        + is_state_batched
    )
    state = math.transpose(state, transpose_axes)

    # Reshape the state into 3-dimensional array with axes [batch+other, target, controls]
    state = math.reshape(state, (-1, 2, 2 ** (len(op.wires) - 1)))

    # The part of the state to which we want to apply PauliX is now in the last entry along the
    # third axis. Extract it, apply the PauliX along the target axis (1), and append a dummy axis
    state_x = math.roll(state[:, :, -1], 1, 1)[:, :, np.newaxis]

    # Stack the transformed part of the state with the unmodified rest of the state
    state = math.concatenate([state[:, :, :-1], state_x], axis=2)

    # Reshape into original shape and undo the transposition
    state = math.transpose(math.reshape(state, orig_shape), np.argsort(transpose_axes))

    # revert x on all "wrong" controls
    for ax in roll_axes:
        state = math.roll(state, 1, ax)
    return state


@apply_operation.register
def apply_grover(op: qml.GroverOperator, state, is_state_batched: bool = False, debugger=None):
    """Apply GroverOperator either via a custom matrix-free method (more than 8 operation
    wires) or via standard matrix based methods (else)."""
    if len(op.wires) < 9:
        return _apply_operation_default(op, state, is_state_batched, debugger)
    return _apply_grover_without_matrix(state, op.wires, is_state_batched)


def _apply_grover_without_matrix(state, op_wires, is_state_batched):
    r"""Apply GroverOperator to state. This method uses that this operator
    is :math:`2*P-\mathbb{I}`, where :math:`P` is the projector onto the
    all-plus state. This allows us to compute the new state by replacing summing
    over all axes on which the operation acts, and "filling in" the all-plus state
    in the resulting lower-dimensional state via a Kronecker product.
    """
    num_wires = len(op_wires)
    # 2 * Squared normalization of the all-plus state on the op wires
    # (squared, because we skipped the normalization when summing, 2* because of the def of Grover)
    prefactor = 2 ** (1 - num_wires)

    # The axes to sum over in order to obtain <+|\psi>, where <+| only acts on the op wires.
    sum_axes = [w + is_state_batched for w in op_wires]
    collapsed = math.sum(state, axis=tuple(sum_axes))

    if num_wires == (len(qml.math.shape(state)) - is_state_batched):
        # If the operation acts on all wires, we can skip the tensor product with all-ones state
        new_shape = (-1,) + (1,) * num_wires if is_state_batched else (1,) * num_wires
        return prefactor * math.reshape(collapsed, new_shape) - state
        # [todo]: Once Tensorflow support expand_dims with multiple axes in the second argument,
        # use the following line instead of the two above.
        # return prefactor * math.expand_dims(collapsed, sum_axes) - state

    all_plus = math.cast_like(math.full([2] * num_wires, prefactor), state)
    # After the Kronecker product (realized with tensordot with axes=0), we need to move
    # the new axes to the summed-away axes' positions. Finally, subtract the original state.
    source = list(range(math.ndim(collapsed), math.ndim(state)))
    # Probably it will be better to use math.full or math.tile to create the outer product
    # here computed with math.tensordot. However, Tensorflow and Torch do not have full support
    return math.moveaxis(math.tensordot(collapsed, all_plus, axes=0), source, sum_axes) - state


@apply_operation.register
def apply_snapshot(op: qml.Snapshot, state, is_state_batched: bool = False, debugger=None):
    """Take a snapshot of the state"""
    if debugger is not None and debugger.active:
        measurement = op.hyperparameters["measurement"]
        if measurement:
            snapshot = qml.devices.qubit.measure(measurement, state)
        else:
            flat_shape = (math.shape(state)[0], -1) if is_state_batched else (-1,)
            snapshot = math.cast(math.reshape(state, flat_shape), complex)
        if op.tag:
            debugger.snapshots[op.tag] = snapshot
        else:
            debugger.snapshots[len(debugger.snapshots)] = snapshot
    return state


# pylint:disable = no-value-for-parameter, import-outside-toplevel
@apply_operation.register
def apply_parametrized_evolution(
    op: qml.pulse.ParametrizedEvolution, state, is_state_batched: bool = False, debugger=None
):
    """Apply ParametrizedEvolution by evolving the state rather than the operator matrix
    if we are operating on more than half of the subsystem"""

    # shape(state) is static (not a tracer), we can use an if statement
    num_wires = len(qml.math.shape(state)) - is_state_batched
    state = qml.math.cast(state, complex)
    if (
        2 * len(op.wires) <= num_wires
        or op.hyperparameters["complementary"]
        or (is_state_batched and op.hyperparameters["return_intermediate"])
    ):
        # the subsystem operated on is half as big as the total system, or less
        # or we want complementary time evolution
        # or both the state and the operation have a batch dimension
        # --> evolve matrix
        return _apply_operation_default(op, state, is_state_batched, debugger)
    # otherwise --> evolve state
    return _evolve_state_vector_under_parametrized_evolution(op, state, num_wires, is_state_batched)


def _evolve_state_vector_under_parametrized_evolution(
    operation: qml.pulse.ParametrizedEvolution, state, num_wires, is_state_batched
):
    """Uses an odeint solver to compute the evolution of the input ``state`` under the given
    ``ParametrizedEvolution`` operation.

    Args:
        state (array[complex]): input state
        operation (ParametrizedEvolution): operation to apply on the state

    Raises:
        ValueError: If the parameters and time windows of the ``ParametrizedEvolution`` are
            not defined.

    Returns:
        TensorLike[complex]: output state
    """

    try:
        import jax
        from jax.experimental.ode import odeint

        from pennylane.pulse.parametrized_hamiltonian_pytree import ParametrizedHamiltonianPytree

    except ImportError as e:  # pragma: no cover
        raise ImportError(
            "Module jax is required for the ``ParametrizedEvolution`` class. "
            "You can install jax via: pip install jax"
        ) from e

    if operation.data is None or operation.t is None:
        raise ValueError(
            "The parameters and the time window are required to execute a ParametrizedEvolution "
            "You can update these values by calling the ParametrizedEvolution class: EV(params, t)."
        )

    if is_state_batched:
        batch_dim = state.shape[0]
        state = qml.math.moveaxis(state.reshape((batch_dim, 2**num_wires)), 1, 0)
        out_shape = [2] * num_wires + [batch_dim]  # this shape is before moving the batch_dim back
    else:
        state = state.flatten()
        out_shape = [2] * num_wires

    with jax.ensure_compile_time_eval():
        H_jax = ParametrizedHamiltonianPytree.from_hamiltonian(  # pragma: no cover
            operation.H,
            dense=operation.dense,
            wire_order=list(np.arange(num_wires)),
        )

    def fun(y, t):
        """dy/dt = -i H(t) y"""
        return (-1j * H_jax(operation.data, t=t)) @ y

    result = odeint(fun, state, operation.t, **operation.odeint_kwargs)
    if operation.hyperparameters["return_intermediate"]:
        return qml.math.reshape(result, [-1] + out_shape)
    result = qml.math.reshape(result[-1], out_shape)
    if is_state_batched:
        return qml.math.moveaxis(result, -1, 0)
    return result<|MERGE_RESOLUTION|>--- conflicted
+++ resolved
@@ -62,17 +62,18 @@
     """Applies a native mid-circuit measurement."""
     if is_state_batched:
         raise ValueError("MidMeasureMP cannot be applied to batched states.")
+    if not np.allclose(np.linalg.norm(state), 1.0):
+        return np.zeros_like(state), 0
     wire = op.wires
     probs = qml.devices.qubit.measure(qml.probs(wire), state)
     sample = np.random.binomial(1, probs[1])
+    if op.postselect is not None and sample != op.postselect:
+        return np.zeros_like(state), sample
     axis = wire.toarray()[0]
     slices = [slice(None)] * state.ndim
     slices[axis] = int(not sample)
     state[tuple(slices)] = 0.0
-    state_norm = np.linalg.norm(state)
-    if state_norm < 1.0e-15:
-        raise ValueError("Cannot normalize projected state.")
-    state = state / state_norm
+    state = state / np.linalg.norm(state)
     if op.reset and sample == 1:
         state = apply_operation(
             qml.PauliX(wire), state, is_state_batched=is_state_batched, debugger=debugger
@@ -221,34 +222,6 @@
     return _apply_operation_default(op, state, is_state_batched, debugger)
 
 
-<<<<<<< HEAD
-=======
-@apply_operation.register
-def apply_mid_measure(op: MidMeasureMP, state, is_state_batched: bool = False, debugger=None):
-    """Applies a native mid-circuit measurement."""
-    if is_state_batched:
-        raise ValueError("MidMeasureMP cannot be applied to batched states.")
-    wire = op.wires
-    probs = qml.devices.qubit.measure(qml.probs(wire), state)
-    sample = np.random.binomial(1, probs[1])
-    if op.postselect is not None and sample != op.postselect:
-        return np.zeros_like(state), sample
-    axis = wire.toarray()[0]
-    slices = [slice(None)] * state.ndim
-    slices[axis] = int(not sample)
-    state[tuple(slices)] = 0.0
-    state_norm = np.linalg.norm(state)
-    if state_norm < 1.0e-15:
-        raise ValueError("Cannot normalize projected state.")
-    state = state / state_norm
-    if op.reset and sample == 1:
-        state = apply_operation(
-            qml.PauliX(wire), state, is_state_batched=is_state_batched, debugger=debugger
-        )
-    return state, sample
-
-
->>>>>>> 84e2e94d
 def _apply_operation_default(op, state, is_state_batched, debugger):
     """The default behaviour of apply_operation, accessed through the standard dispatch
     of apply_operation, as well as conditionally in other dispatches."""
