# Copyright 2018-2023 Xanadu Quantum Technologies Inc.

# Licensed under the Apache License, Version 2.0 (the "License");
# you may not use this file except in compliance with the License.
# You may obtain a copy of the License at

#     http://www.apache.org/licenses/LICENSE-2.0

# Unless required by applicable law or agreed to in writing, software
# distributed under the License is distributed on an "AS IS" BASIS,
# WITHOUT WARRANTIES OR CONDITIONS OF ANY KIND, either express or implied.
# See the License for the specific language governing permissions and
# limitations under the License.
"""Functions to apply an operation to a state vector."""
# pylint: disable=unused-argument, too-many-arguments

from functools import singledispatch
from string import ascii_letters as alphabet

import numpy as np

import pennylane as qml
from pennylane import math
from pennylane.measurements import MidMeasureMP
from pennylane.ops import Conditional

SQRT2INV = 1 / math.sqrt(2)

EINSUM_OP_WIRECOUNT_PERF_THRESHOLD = 3
EINSUM_STATE_WIRECOUNT_PERF_THRESHOLD = 13


def _get_slice(index, axis, num_axes):
    """Allows slicing along an arbitrary axis of an array or tensor.

    Args:
        index (int): the index to access
        axis (int): the axis to slice into
        num_axes (int): total number of axes

    Returns:
        tuple[slice or int]: a tuple that can be used to slice into an array or tensor

    **Example:**

    Accessing the 2 index along axis 1 of a 3-axis array:

    >>> sl = _get_slice(2, 1, 3)
    >>> sl
    (slice(None, None, None), 2, slice(None, None, None))
    >>> a = np.arange(27).reshape((3, 3, 3))
    >>> a[sl]
    array([[ 6,  7,  8],
           [15, 16, 17],
           [24, 25, 26]])
    """
    idx = [slice(None)] * num_axes
    idx[axis] = index
    return tuple(idx)


def apply_operation_einsum(op: qml.operation.Operator, state, is_state_batched: bool = False):
    """Apply ``Operator`` to ``state`` using ``einsum``. This is more efficent at lower qubit
    numbers.

    Args:
        op (Operator): Operator to apply to the quantum state
        state (array[complex]): Input quantum state
        is_state_batched (bool): Boolean representing whether the state is batched or not

    Returns:
        array[complex]: output_state
    """
    mat = op.matrix()

    total_indices = len(state.shape) - is_state_batched
    num_indices = len(op.wires)

    state_indices = alphabet[:total_indices]
    affected_indices = "".join(alphabet[i] for i in op.wires)

    new_indices = alphabet[total_indices : total_indices + num_indices]

    new_state_indices = state_indices
    for old, new in zip(affected_indices, new_indices):
        new_state_indices = new_state_indices.replace(old, new)

    einsum_indices = (
        f"...{new_indices}{affected_indices},...{state_indices}->...{new_state_indices}"
    )

    new_mat_shape = [2] * (num_indices * 2)
    dim = 2**num_indices
    batch_size = math.get_batch_size(mat, (dim, dim), dim**2)
    if batch_size is not None:
        # Add broadcasting dimension to shape
        new_mat_shape = [batch_size] + new_mat_shape
        if op.batch_size is None:
            op._batch_size = batch_size  # pylint:disable=protected-access
    reshaped_mat = math.reshape(mat, new_mat_shape)

    return math.einsum(einsum_indices, reshaped_mat, state)


def apply_operation_tensordot(op: qml.operation.Operator, state, is_state_batched: bool = False):
    """Apply ``Operator`` to ``state`` using ``math.tensordot``. This is more efficent at higher qubit
    numbers.

    Args:
        op (Operator): Operator to apply to the quantum state
        state (array[complex]): Input quantum state
        is_state_batched (bool): Boolean representing whether the state is batched or not

    Returns:
        array[complex]: output_state
    """
    mat = op.matrix()
    total_indices = len(state.shape) - is_state_batched
    num_indices = len(op.wires)

    new_mat_shape = [2] * (num_indices * 2)
    dim = 2**num_indices
    batch_size = math.get_batch_size(mat, (dim, dim), dim**2)
    if is_mat_batched := batch_size is not None:
        # Add broadcasting dimension to shape
        new_mat_shape = [batch_size] + new_mat_shape
        if op.batch_size is None:
            op._batch_size = batch_size  # pylint:disable=protected-access
    reshaped_mat = math.reshape(mat, new_mat_shape)

    mat_axes = list(range(-num_indices, 0))
    state_axes = [i + is_state_batched for i in op.wires]
    axes = (mat_axes, state_axes)

    tdot = math.tensordot(reshaped_mat, state, axes=axes)

    # tensordot causes the axes given in `wires` to end up in the first positions
    # of the resulting tensor. This corresponds to a (partial) transpose of
    # the correct output state
    # We'll need to invert this permutation to put the indices in the correct place
    unused_idxs = [i for i in range(total_indices) if i not in op.wires]
    perm = list(op.wires) + unused_idxs
    if is_mat_batched:
        perm = [0] + [i + 1 for i in perm]
    if is_state_batched:
        perm.insert(num_indices, -1)

    inv_perm = math.argsort(perm)
    return math.transpose(tdot, inv_perm)


@singledispatch
def apply_operation(
    op: qml.operation.Operator,
    state,
    is_state_batched: bool = False,
    debugger=None,
    **_,
):
    """Apply and operator to a given state.

    Args:
        op (Operator): The operation to apply to ``state``
        state (TensorLike): The starting state.
        is_state_batched (bool): Boolean representing whether the state is batched or not
        debugger (_Debugger): The debugger to use
        **execution_kwargs (Optional[dict]): Optional keyword arguments needed for applying
            some operations

    Returns:
        ndarray: output state

    .. warning::

        ``apply_operation`` is an internal function, and thus subject to change without a deprecation cycle.

    .. warning::
        ``apply_operation`` applies no validation to its inputs.

        This function assumes that the wires of the operator correspond to indices
        of the state. See :func:`~.map_wires` to convert operations to integer wire labels.

        The shape of state should be ``[2]*num_wires``.

    This is a ``functools.singledispatch`` function, so additional specialized kernels
    for specific operations can be registered like:

    .. code-block:: python

        @apply_operation.register
        def _(op: type_op, state):
            # custom op application method here

    **Example:**

    >>> state = np.zeros((2,2))
    >>> state[0][0] = 1
    >>> state
    tensor([[1., 0.],
        [0., 0.]], requires_grad=True)
    >>> apply_operation(qml.X(0), state)
    tensor([[0., 0.],
        [1., 0.]], requires_grad=True)

    """
    return _apply_operation_default(op, state, is_state_batched, debugger)


def _apply_operation_default(op, state, is_state_batched, debugger):
    """The default behaviour of apply_operation, accessed through the standard dispatch
    of apply_operation, as well as conditionally in other dispatches."""
    if (
        len(op.wires) < EINSUM_OP_WIRECOUNT_PERF_THRESHOLD
        and math.ndim(state) < EINSUM_STATE_WIRECOUNT_PERF_THRESHOLD
    ) or (op.batch_size and is_state_batched):
        return apply_operation_einsum(op, state, is_state_batched=is_state_batched)
    return apply_operation_tensordot(op, state, is_state_batched=is_state_batched)


@apply_operation.register
def apply_conditional(
    op: Conditional,
    state,
    is_state_batched: bool = False,
    debugger=None,
    **execution_kwargs,
):
    """Applies a conditional operation.

    Args:
        op (Operator): The operation to apply to ``state``
        state (TensorLike): The starting state.
        is_state_batched (bool): Boolean representing whether the state is batched or not
        debugger (_Debugger): The debugger to use
        mid_measurements (dict, None): Mid-circuit measurement dictionary mutated to record the sampled value

    Returns:
        ndarray: output state
    """
    mid_measurements = execution_kwargs.get("mid_measurements", None)
<<<<<<< HEAD
    rng = execution_kwargs.get("rng", None)
    prng_key = execution_kwargs.get("prng_key", None)
    interface = qml.math.get_deep_interface(state)
    if interface == "jax":
        # pylint: disable=import-outside-toplevel
        from jax.lax import cond

        return cond(
            op.meas_val.concretize(mid_measurements),
            lambda x: apply_operation(
                op.then_op,
                x,
                is_state_batched=is_state_batched,
                debugger=debugger,
                mid_measurements=mid_measurements,
                rng=rng,
                prng_key=prng_key,
            ),
            lambda x: x,
            state,
        )
=======

>>>>>>> a98998ec
    if op.meas_val.concretize(mid_measurements):
        return apply_operation(
            op.then_op,
            state,
            is_state_batched=is_state_batched,
            debugger=debugger,
            mid_measurements=mid_measurements,
            rng=rng,
            prng_key=prng_key,
        )
    return state


@apply_operation.register
def apply_mid_measure(
    op: MidMeasureMP, state, is_state_batched: bool = False, debugger=None, **execution_kwargs
):
    """Applies a native mid-circuit measurement.

    Args:
        op (Operator): The operation to apply to ``state``
        state (TensorLike): The starting state.
        is_state_batched (bool): Boolean representing whether the state is batched or not
        debugger (_Debugger): The debugger to use
        mid_measurements (dict, None): Mid-circuit measurement dictionary mutated to record the sampled value
<<<<<<< HEAD
        rng (Union[None, int, array_like[int], SeedSequence, BitGenerator, Generator]): A
            seed-like parameter matching that of ``seed`` for ``numpy.random.default_rng``.
            If no value is provided, a default RNG will be used.
=======
        rng (Optional[numpy.random._generator.Generator]): A NumPy random number generator.
        prng_key (Optional[jax.random.PRNGKey]): An optional ``jax.random.PRNGKey``. This is
            the key to the JAX pseudo random number generator. Only for simulation using JAX.
            If None, a ``numpy.random.default_rng`` will be for sampling.
>>>>>>> a98998ec

    Returns:
        ndarray: output state
    """
    mid_measurements = execution_kwargs.get("mid_measurements", None)
    rng = execution_kwargs.get("rng", None)
    prng_key = execution_kwargs.get("prng_key", None)
<<<<<<< HEAD
=======

>>>>>>> a98998ec
    if is_state_batched:
        raise ValueError("MidMeasureMP cannot be applied to batched states.")
    wire = op.wires
<<<<<<< HEAD
=======
    sample = qml.devices.qubit.sampling.measure_with_samples(
        [qml.sample(wires=wire)], state, Shots(1), rng=rng, prng_key=prng_key
    )
    sample = int(sample[0])
    mid_measurements[op] = sample
    if op.postselect is not None and sample != op.postselect:
        mid_measurements[op] = -1
        return np.zeros_like(state)
>>>>>>> a98998ec
    axis = wire.toarray()[0]
    slices = [slice(None)] * qml.math.ndim(state)
    slices[axis] = 0
    prob0 = qml.math.norm(state[tuple(slices)]) ** 2
    interface = qml.math.get_deep_interface(state)
    if interface == "jax":
        # pylint: disable=import-outside-toplevel
        import jax

        _, key = jax.random.split(prng_key)
        sample = jax.random.choice(
            key, np.array([0, 1]), shape=(1,), p=jax.numpy.array([prob0, 1.0 - prob0])
        )[0]
    else:
        if rng is None:
            sampling_fun = np.random.choice
        else:
            sampling_fun = rng.choice
        sample = sampling_fun([0, 1], 1, p=[prob0, 1.0 - prob0])[0]
    if op.postselect is not None:
        mid_measurements[op] = (sample != op.postselect) * -1 + (sample == op.postselect) * sample
    else:
        mid_measurements[op] = sample

    # Using apply_operation makes it easier to work with JAX
    matrix = qml.math.array([[(sample + 1) % 2, 0.0], [0.0, (sample) % 2]], like=interface)
    state = apply_operation(
        qml.QubitUnitary(matrix, wire),
        state,
        is_state_batched=is_state_batched,
        debugger=debugger,
    )

    state_norm = qml.math.norm(state)
    if not qml.math.is_abstract(state_norm) and qml.math.allclose(state_norm, 0.0):
        mid_measurements[op] = -1
        state = 0.0 * state
        slices = [slice(0, 1, 1)] * qml.math.ndim(state)
        state[tuple(slices)] = 1.0
        state_norm = 1.0
    state = state / state_norm
    if op.reset and sample == 1:
        state = apply_operation(
            qml.X(wire), state, is_state_batched=is_state_batched, debugger=debugger
        )
    return state


@apply_operation.register
def apply_identity(op: qml.Identity, state, is_state_batched: bool = False, debugger=None, **_):
    """Applies a :class:`~.Identity` operation by just returning the input state."""
    return state


@apply_operation.register
def apply_global_phase(
    op: qml.GlobalPhase, state, is_state_batched: bool = False, debugger=None, **_
):
    """Applies a :class:`~.GlobalPhase` operation by multiplying the state by ``exp(1j * op.data[0])``"""
    return qml.math.exp(-1j * qml.math.cast(op.data[0], complex)) * state


@apply_operation.register
def apply_paulix(op: qml.X, state, is_state_batched: bool = False, debugger=None, **_):
    """Apply :class:`pennylane.PauliX` operator to the quantum state"""
    axis = op.wires[0] + is_state_batched
    return math.roll(state, 1, axis)


@apply_operation.register
def apply_pauliz(op: qml.Z, state, is_state_batched: bool = False, debugger=None, **_):
    """Apply pauliz to state."""

    axis = op.wires[0] + is_state_batched
    n_dim = math.ndim(state)

    if n_dim >= 9 and math.get_interface(state) == "tensorflow":
        return apply_operation_tensordot(op, state, is_state_batched=is_state_batched)

    sl_0 = _get_slice(0, axis, n_dim)
    sl_1 = _get_slice(1, axis, n_dim)

    # must be first state and then -1 because it breaks otherwise
    state1 = math.multiply(state[sl_1], -1)
    return math.stack([state[sl_0], state1], axis=axis)


@apply_operation.register
def apply_cnot(op: qml.CNOT, state, is_state_batched: bool = False, debugger=None, **_):
    """Apply cnot gate to state."""
    target_axes = (op.wires[1] - 1 if op.wires[1] > op.wires[0] else op.wires[1]) + is_state_batched
    control_axes = op.wires[0] + is_state_batched
    n_dim = math.ndim(state)

    if n_dim >= 9 and math.get_interface(state) == "tensorflow":
        return apply_operation_tensordot(op, state, is_state_batched=is_state_batched)

    sl_0 = _get_slice(0, control_axes, n_dim)
    sl_1 = _get_slice(1, control_axes, n_dim)

    state_x = math.roll(state[sl_1], 1, target_axes)
    return math.stack([state[sl_0], state_x], axis=control_axes)


@apply_operation.register
def apply_multicontrolledx(
    op: qml.MultiControlledX,
    state,
    is_state_batched: bool = False,
    debugger=None,
    **_,
):
    r"""Apply MultiControlledX to a state with the default einsum/tensordot choice
    for 8 operation wires or less. Otherwise, apply a custom kernel based on
    composing transpositions, rolling of control axes and the CNOT logic above."""
    if len(op.wires) < 9:
        return _apply_operation_default(op, state, is_state_batched, debugger)
    ctrl_wires = [w + is_state_batched for w in op.control_wires]
    # apply x on all control wires with control value 0
    roll_axes = [w for val, w in zip(op.control_values, ctrl_wires) if val is False]
    for ax in roll_axes:
        state = math.roll(state, 1, ax)

    orig_shape = math.shape(state)
    # Move the axes into the order [(batch), other, target, controls]
    transpose_axes = (
        np.array(
            [
                w - is_state_batched
                for w in range(len(orig_shape))
                if w - is_state_batched not in op.wires
            ]
            + [op.wires[-1]]
            + op.wires[:-1].tolist()
        )
        + is_state_batched
    )
    state = math.transpose(state, transpose_axes)

    # Reshape the state into 3-dimensional array with axes [batch+other, target, controls]
    state = math.reshape(state, (-1, 2, 2 ** (len(op.wires) - 1)))

    # The part of the state to which we want to apply PauliX is now in the last entry along the
    # third axis. Extract it, apply the PauliX along the target axis (1), and append a dummy axis
    state_x = math.roll(state[:, :, -1], 1, 1)[:, :, np.newaxis]

    # Stack the transformed part of the state with the unmodified rest of the state
    state = math.concatenate([state[:, :, :-1], state_x], axis=2)

    # Reshape into original shape and undo the transposition
    state = math.transpose(math.reshape(state, orig_shape), np.argsort(transpose_axes))

    # revert x on all "wrong" controls
    for ax in roll_axes:
        state = math.roll(state, 1, ax)
    return state


@apply_operation.register
def apply_grover(
    op: qml.GroverOperator,
    state,
    is_state_batched: bool = False,
    debugger=None,
    **_,
):
    """Apply GroverOperator either via a custom matrix-free method (more than 8 operation
    wires) or via standard matrix based methods (else)."""
    if len(op.wires) < 9:
        return _apply_operation_default(op, state, is_state_batched, debugger)
    return _apply_grover_without_matrix(state, op.wires, is_state_batched)


def _apply_grover_without_matrix(state, op_wires, is_state_batched):
    r"""Apply GroverOperator to state. This method uses that this operator
    is :math:`2*P-\mathbb{I}`, where :math:`P` is the projector onto the
    all-plus state. This allows us to compute the new state by replacing summing
    over all axes on which the operation acts, and "filling in" the all-plus state
    in the resulting lower-dimensional state via a Kronecker product.
    """
    num_wires = len(op_wires)
    # 2 * Squared normalization of the all-plus state on the op wires
    # (squared, because we skipped the normalization when summing, 2* because of the def of Grover)
    prefactor = 2 ** (1 - num_wires)

    # The axes to sum over in order to obtain <+|\psi>, where <+| only acts on the op wires.
    sum_axes = [w + is_state_batched for w in op_wires]
    collapsed = math.sum(state, axis=tuple(sum_axes))

    if num_wires == (len(qml.math.shape(state)) - is_state_batched):
        # If the operation acts on all wires, we can skip the tensor product with all-ones state
        new_shape = (-1,) + (1,) * num_wires if is_state_batched else (1,) * num_wires
        return prefactor * math.reshape(collapsed, new_shape) - state
        # [todo]: Once Tensorflow support expand_dims with multiple axes in the second argument,
        # use the following line instead of the two above.
        # return prefactor * math.expand_dims(collapsed, sum_axes) - state

    all_plus = math.cast_like(math.full([2] * num_wires, prefactor), state)
    # After the Kronecker product (realized with tensordot with axes=0), we need to move
    # the new axes to the summed-away axes' positions. Finally, subtract the original state.
    source = list(range(math.ndim(collapsed), math.ndim(state)))
    # Probably it will be better to use math.full or math.tile to create the outer product
    # here computed with math.tensordot. However, Tensorflow and Torch do not have full support
    return math.moveaxis(math.tensordot(collapsed, all_plus, axes=0), source, sum_axes) - state


@apply_operation.register
def apply_snapshot(op: qml.Snapshot, state, is_state_batched: bool = False, debugger=None, **_):
    """Take a snapshot of the state"""
    if debugger is not None and debugger.active:
        measurement = op.hyperparameters["measurement"]
        if measurement:
            snapshot = qml.devices.qubit.measure(measurement, state)
        else:
            flat_shape = (math.shape(state)[0], -1) if is_state_batched else (-1,)
            snapshot = math.cast(math.reshape(state, flat_shape), complex)
        if op.tag:
            debugger.snapshots[op.tag] = snapshot
        else:
            debugger.snapshots[len(debugger.snapshots)] = snapshot
    return state


# pylint:disable = no-value-for-parameter, import-outside-toplevel
@apply_operation.register
def apply_parametrized_evolution(
    op: qml.pulse.ParametrizedEvolution,
    state,
    is_state_batched: bool = False,
    debugger=None,
    **_,
):
    """Apply ParametrizedEvolution by evolving the state rather than the operator matrix
    if we are operating on more than half of the subsystem"""

    # shape(state) is static (not a tracer), we can use an if statement
    num_wires = len(qml.math.shape(state)) - is_state_batched
    state = qml.math.cast(state, complex)
    if (
        2 * len(op.wires) <= num_wires
        or op.hyperparameters["complementary"]
        or (is_state_batched and op.hyperparameters["return_intermediate"])
    ):
        # the subsystem operated on is half as big as the total system, or less
        # or we want complementary time evolution
        # or both the state and the operation have a batch dimension
        # --> evolve matrix
        return _apply_operation_default(op, state, is_state_batched, debugger)
    # otherwise --> evolve state
    return _evolve_state_vector_under_parametrized_evolution(op, state, num_wires, is_state_batched)


def _evolve_state_vector_under_parametrized_evolution(
    operation: qml.pulse.ParametrizedEvolution, state, num_wires, is_state_batched
):
    """Uses an odeint solver to compute the evolution of the input ``state`` under the given
    ``ParametrizedEvolution`` operation.

    Args:
        state (array[complex]): input state
        operation (ParametrizedEvolution): operation to apply on the state

    Raises:
        ValueError: If the parameters and time windows of the ``ParametrizedEvolution`` are
            not defined.

    Returns:
        TensorLike[complex]: output state
    """

    try:
        import jax
        from jax.experimental.ode import odeint

        from pennylane.pulse.parametrized_hamiltonian_pytree import ParametrizedHamiltonianPytree

    except ImportError as e:  # pragma: no cover
        raise ImportError(
            "Module jax is required for the ``ParametrizedEvolution`` class. "
            "You can install jax via: pip install jax"
        ) from e

    if operation.data is None or operation.t is None:
        raise ValueError(
            "The parameters and the time window are required to execute a ParametrizedEvolution "
            "You can update these values by calling the ParametrizedEvolution class: EV(params, t)."
        )

    if is_state_batched:
        batch_dim = state.shape[0]
        state = qml.math.moveaxis(state.reshape((batch_dim, 2**num_wires)), 1, 0)
        out_shape = [2] * num_wires + [batch_dim]  # this shape is before moving the batch_dim back
    else:
        state = state.flatten()
        out_shape = [2] * num_wires

    with jax.ensure_compile_time_eval():
        H_jax = ParametrizedHamiltonianPytree.from_hamiltonian(  # pragma: no cover
            operation.H,
            dense=operation.dense,
            wire_order=list(np.arange(num_wires)),
        )

    def fun(y, t):
        """dy/dt = -i H(t) y"""
        return (-1j * H_jax(operation.data, t=t)) @ y

    result = odeint(fun, state, operation.t, **operation.odeint_kwargs)
    if operation.hyperparameters["return_intermediate"]:
        return qml.math.reshape(result, [-1] + out_shape)
    result = qml.math.reshape(result[-1], out_shape)
    if is_state_batched:
        return qml.math.moveaxis(result, -1, 0)
    return result<|MERGE_RESOLUTION|>--- conflicted
+++ resolved
@@ -238,7 +238,6 @@
         ndarray: output state
     """
     mid_measurements = execution_kwargs.get("mid_measurements", None)
-<<<<<<< HEAD
     rng = execution_kwargs.get("rng", None)
     prng_key = execution_kwargs.get("prng_key", None)
     interface = qml.math.get_deep_interface(state)
@@ -260,9 +259,6 @@
             lambda x: x,
             state,
         )
-=======
-
->>>>>>> a98998ec
     if op.meas_val.concretize(mid_measurements):
         return apply_operation(
             op.then_op,
@@ -288,16 +284,10 @@
         is_state_batched (bool): Boolean representing whether the state is batched or not
         debugger (_Debugger): The debugger to use
         mid_measurements (dict, None): Mid-circuit measurement dictionary mutated to record the sampled value
-<<<<<<< HEAD
-        rng (Union[None, int, array_like[int], SeedSequence, BitGenerator, Generator]): A
-            seed-like parameter matching that of ``seed`` for ``numpy.random.default_rng``.
-            If no value is provided, a default RNG will be used.
-=======
         rng (Optional[numpy.random._generator.Generator]): A NumPy random number generator.
         prng_key (Optional[jax.random.PRNGKey]): An optional ``jax.random.PRNGKey``. This is
             the key to the JAX pseudo random number generator. Only for simulation using JAX.
             If None, a ``numpy.random.default_rng`` will be for sampling.
->>>>>>> a98998ec
 
     Returns:
         ndarray: output state
@@ -305,24 +295,9 @@
     mid_measurements = execution_kwargs.get("mid_measurements", None)
     rng = execution_kwargs.get("rng", None)
     prng_key = execution_kwargs.get("prng_key", None)
-<<<<<<< HEAD
-=======
-
->>>>>>> a98998ec
     if is_state_batched:
         raise ValueError("MidMeasureMP cannot be applied to batched states.")
     wire = op.wires
-<<<<<<< HEAD
-=======
-    sample = qml.devices.qubit.sampling.measure_with_samples(
-        [qml.sample(wires=wire)], state, Shots(1), rng=rng, prng_key=prng_key
-    )
-    sample = int(sample[0])
-    mid_measurements[op] = sample
-    if op.postselect is not None and sample != op.postselect:
-        mid_measurements[op] = -1
-        return np.zeros_like(state)
->>>>>>> a98998ec
     axis = wire.toarray()[0]
     slices = [slice(None)] * qml.math.ndim(state)
     slices[axis] = 0
