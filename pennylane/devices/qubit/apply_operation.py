# Copyright 2018-2023 Xanadu Quantum Technologies Inc.

# Licensed under the Apache License, Version 2.0 (the "License");
# you may not use this file except in compliance with the License.
# You may obtain a copy of the License at

#     http://www.apache.org/licenses/LICENSE-2.0

# Unless required by applicable law or agreed to in writing, software
# distributed under the License is distributed on an "AS IS" BASIS,
# WITHOUT WARRANTIES OR CONDITIONS OF ANY KIND, either express or implied.
# See the License for the specific language governing permissions and
# limitations under the License.
"""Functions to apply an operation to a state vector."""
# pylint: disable=unused-argument

from functools import singledispatch
from string import ascii_letters as alphabet
import numpy as np

import pennylane as qml

from pennylane import math
from pennylane.measurements import MidMeasureMP
from pennylane.ops import Conditional

SQRT2INV = 1 / math.sqrt(2)

EINSUM_OP_WIRECOUNT_PERF_THRESHOLD = 3
EINSUM_STATE_WIRECOUNT_PERF_THRESHOLD = 13


def _get_slice(index, axis, num_axes):
    """Allows slicing along an arbitrary axis of an array or tensor.

    Args:
        index (int): the index to access
        axis (int): the axis to slice into
        num_axes (int): total number of axes

    Returns:
        tuple[slice or int]: a tuple that can be used to slice into an array or tensor

    **Example:**

    Accessing the 2 index along axis 1 of a 3-axis array:

    >>> sl = _get_slice(2, 1, 3)
    >>> sl
    (slice(None, None, None), 2, slice(None, None, None))
    >>> a = np.arange(27).reshape((3, 3, 3))
    >>> a[sl]
    array([[ 6,  7,  8],
           [15, 16, 17],
           [24, 25, 26]])
    """
    idx = [slice(None)] * num_axes
    idx[axis] = index
    return tuple(idx)


def apply_operation_einsum(op: qml.operation.Operator, state, is_state_batched: bool = False):
    """Apply ``Operator`` to ``state`` using ``einsum``. This is more efficent at lower qubit
    numbers.

    Args:
        op (Operator): Operator to apply to the quantum state
        state (array[complex]): Input quantum state
        is_state_batched (bool): Boolean representing whether the state is batched or not

    Returns:
        array[complex]: output_state
    """
    mat = op.matrix()

    total_indices = len(state.shape) - is_state_batched
    num_indices = len(op.wires)

    state_indices = alphabet[:total_indices]
    affected_indices = "".join(alphabet[i] for i in op.wires)

    new_indices = alphabet[total_indices : total_indices + num_indices]

    new_state_indices = state_indices
    for old, new in zip(affected_indices, new_indices):
        new_state_indices = new_state_indices.replace(old, new)

    einsum_indices = (
        f"...{new_indices}{affected_indices},...{state_indices}->...{new_state_indices}"
    )

    new_mat_shape = [2] * (num_indices * 2)
    dim = 2**num_indices
    batch_size = math.get_batch_size(mat, (dim, dim), dim**2)
    if batch_size is not None:
        # Add broadcasting dimension to shape
        new_mat_shape = [batch_size] + new_mat_shape
        if op.batch_size is None:
            op._batch_size = batch_size  # pylint:disable=protected-access
    reshaped_mat = math.reshape(mat, new_mat_shape)

    return math.einsum(einsum_indices, reshaped_mat, state)


def apply_operation_tensordot(op: qml.operation.Operator, state, is_state_batched: bool = False):
    """Apply ``Operator`` to ``state`` using ``math.tensordot``. This is more efficent at higher qubit
    numbers.

    Args:
        op (Operator): Operator to apply to the quantum state
        state (array[complex]): Input quantum state
        is_state_batched (bool): Boolean representing whether the state is batched or not

    Returns:
        array[complex]: output_state
    """
    mat = op.matrix()
    total_indices = len(state.shape) - is_state_batched
    num_indices = len(op.wires)

    new_mat_shape = [2] * (num_indices * 2)
    dim = 2**num_indices
    batch_size = math.get_batch_size(mat, (dim, dim), dim**2)
    if is_mat_batched := batch_size is not None:
        # Add broadcasting dimension to shape
        new_mat_shape = [batch_size] + new_mat_shape
        if op.batch_size is None:
            op._batch_size = batch_size  # pylint:disable=protected-access
    reshaped_mat = math.reshape(mat, new_mat_shape)

    mat_axes = list(range(-num_indices, 0))
    state_axes = [i + is_state_batched for i in op.wires]
    axes = (mat_axes, state_axes)

    tdot = math.tensordot(reshaped_mat, state, axes=axes)

    # tensordot causes the axes given in `wires` to end up in the first positions
    # of the resulting tensor. This corresponds to a (partial) transpose of
    # the correct output state
    # We'll need to invert this permutation to put the indices in the correct place
    unused_idxs = [i for i in range(total_indices) if i not in op.wires]
    perm = list(op.wires) + unused_idxs
    if is_mat_batched:
        perm = [0] + [i + 1 for i in perm]
    if is_state_batched:
        perm.insert(num_indices, -1)

    inv_perm = math.argsort(perm)
    return math.transpose(tdot, inv_perm)


@singledispatch
def apply_operation(
    op: qml.operation.Operator,
    state,
    is_state_batched: bool = False,
    debugger=None,
    **_,
):
    """Apply and operator to a given state.

    Args:
        op (Operator): The operation to apply to ``state``
        state (TensorLike): The starting state.
        is_state_batched (bool): Boolean representing whether the state is batched or not
        debugger (_Debugger): The debugger to use
        **execution_kwargs (Optional[dict]): Optional keyword arguments needed for applying
            some operations

    Returns:
        ndarray: output state

    .. warning::

        ``apply_operation`` is an internal function, and thus subject to change without a deprecation cycle.

    .. warning::
        ``apply_operation`` applies no validation to its inputs.

        This function assumes that the wires of the operator correspond to indices
        of the state. See :func:`~.map_wires` to convert operations to integer wire labels.

        The shape of state should be ``[2]*num_wires``.

    This is a ``functools.singledispatch`` function, so additional specialized kernels
    for specific operations can be registered like:

    .. code-block:: python

        @apply_operation.register
        def _(op: type_op, state):
            # custom op application method here

    **Example:**

    >>> state = np.zeros((2,2))
    >>> state[0][0] = 1
    >>> state
    tensor([[1., 0.],
        [0., 0.]], requires_grad=True)
    >>> apply_operation(qml.X(0), state)
    tensor([[0., 0.],
        [1., 0.]], requires_grad=True)

    """
    return _apply_operation_default(op, state, is_state_batched, debugger)


def _apply_operation_default(op, state, is_state_batched, debugger):
    """The default behaviour of apply_operation, accessed through the standard dispatch
    of apply_operation, as well as conditionally in other dispatches."""
    if (
        len(op.wires) < EINSUM_OP_WIRECOUNT_PERF_THRESHOLD
        and math.ndim(state) < EINSUM_STATE_WIRECOUNT_PERF_THRESHOLD
    ) or (op.batch_size and is_state_batched):
        return apply_operation_einsum(op, state, is_state_batched=is_state_batched)
    return apply_operation_tensordot(op, state, is_state_batched=is_state_batched)


@apply_operation.register
def apply_conditional(
    op: Conditional,
    state,
    is_state_batched: bool = False,
    debugger=None,
    **execution_kwargs,
):
    """Applies a conditional operation.

    Args:
        op (Operator): The operation to apply to ``state``
        state (TensorLike): The starting state.
        is_state_batched (bool): Boolean representing whether the state is batched or not
        debugger (_Debugger): The debugger to use
        mid_measurements (dict, None): Mid-circuit measurement dictionary mutated to record the sampled value

    Returns:
        ndarray: output state
    """
    mid_measurements = execution_kwargs.get("mid_measurements", None)

    if op.meas_val.concretize(mid_measurements):
        return apply_operation(
            op.then_op,
            state,
            is_state_batched=is_state_batched,
            debugger=debugger,
            mid_measurements=mid_measurements,
        )
    return state


@apply_operation.register
def apply_mid_measure(
    op: MidMeasureMP, state, is_state_batched: bool = False, debugger=None, **execution_kwargs
):
    """Applies a native mid-circuit measurement.

    Args:
        op (Operator): The operation to apply to ``state``
        state (TensorLike): The starting state.
        is_state_batched (bool): Boolean representing whether the state is batched or not
        debugger (_Debugger): The debugger to use
        mid_measurements (dict, None): Mid-circuit measurement dictionary mutated to record the sampled value
        rng (Union[None, int, array_like[int], SeedSequence, BitGenerator, Generator]): A
            seed-like parameter matching that of ``seed`` for ``numpy.random.default_rng``.
            If no value is provided, a default RNG will be used.

    Returns:
        ndarray: output state
    """
    mid_measurements = execution_kwargs.get("mid_measurements", None)
    rng = execution_kwargs.get("rng", None)

    if is_state_batched:
        raise ValueError("MidMeasureMP cannot be applied to batched states.")
    if not np.allclose(np.linalg.norm(state), 1.0):
        mid_measurements[op] = 0
        return np.zeros_like(state)
    wire = op.wires
    probs = qml.devices.qubit.measure(qml.probs(wire), state)
<<<<<<< HEAD
    sample = np.random.binomial(1, probs[1]) if rng is None else rng.binomial(1, probs[1])
=======

    try:  # pragma: no cover
        sample = np.random.binomial(1, probs[1])
    except ValueError as e:  # pragma: no cover
        if probs[1] > 1:  # MachEps error, safe to catch
            sample = np.random.binomial(1, np.round(probs[1], 15))
        else:  # Other general error, continue to fail
            raise e
>>>>>>> 313de855

    mid_measurements[op] = sample
    if op.postselect is not None and sample != op.postselect:
        return np.zeros_like(state)
    axis = wire.toarray()[0]
    slices = [slice(None)] * qml.math.ndim(state)
    slices[axis] = int(not sample)
    state[tuple(slices)] = 0.0
    state_norm = np.linalg.norm(state)
    state = state / state_norm
    if op.reset and sample == 1:
        state = apply_operation(
            qml.X(wire), state, is_state_batched=is_state_batched, debugger=debugger
        )
    return state


@apply_operation.register
def apply_identity(op: qml.Identity, state, is_state_batched: bool = False, debugger=None, **_):
    """Applies a :class:`~.Identity` operation by just returning the input state."""
    return state


@apply_operation.register
def apply_global_phase(
    op: qml.GlobalPhase, state, is_state_batched: bool = False, debugger=None, **_
):
    """Applies a :class:`~.GlobalPhase` operation by multiplying the state by ``exp(1j * op.data[0])``"""
    return qml.math.exp(-1j * qml.math.cast(op.data[0], complex)) * state


@apply_operation.register
def apply_paulix(op: qml.X, state, is_state_batched: bool = False, debugger=None, **_):
    """Apply :class:`pennylane.PauliX` operator to the quantum state"""
    axis = op.wires[0] + is_state_batched
    return math.roll(state, 1, axis)


@apply_operation.register
def apply_pauliz(op: qml.Z, state, is_state_batched: bool = False, debugger=None, **_):
    """Apply pauliz to state."""

    axis = op.wires[0] + is_state_batched
    n_dim = math.ndim(state)

    if n_dim >= 9 and math.get_interface(state) == "tensorflow":
        return apply_operation_tensordot(op, state, is_state_batched=is_state_batched)

    sl_0 = _get_slice(0, axis, n_dim)
    sl_1 = _get_slice(1, axis, n_dim)

    # must be first state and then -1 because it breaks otherwise
    state1 = math.multiply(state[sl_1], -1)
    return math.stack([state[sl_0], state1], axis=axis)


@apply_operation.register
def apply_cnot(op: qml.CNOT, state, is_state_batched: bool = False, debugger=None, **_):
    """Apply cnot gate to state."""
    target_axes = (op.wires[1] - 1 if op.wires[1] > op.wires[0] else op.wires[1]) + is_state_batched
    control_axes = op.wires[0] + is_state_batched
    n_dim = math.ndim(state)

    if n_dim >= 9 and math.get_interface(state) == "tensorflow":
        return apply_operation_tensordot(op, state, is_state_batched=is_state_batched)

    sl_0 = _get_slice(0, control_axes, n_dim)
    sl_1 = _get_slice(1, control_axes, n_dim)

    state_x = math.roll(state[sl_1], 1, target_axes)
    return math.stack([state[sl_0], state_x], axis=control_axes)


@apply_operation.register
def apply_multicontrolledx(
    op: qml.MultiControlledX,
    state,
    is_state_batched: bool = False,
    debugger=None,
    **_,
):
    r"""Apply MultiControlledX to a state with the default einsum/tensordot choice
    for 8 operation wires or less. Otherwise, apply a custom kernel based on
    composing transpositions, rolling of control axes and the CNOT logic above."""
    if len(op.wires) < 9:
        return _apply_operation_default(op, state, is_state_batched, debugger)
    ctrl_wires = [w + is_state_batched for w in op.control_wires]
    # apply x on all control wires with control value 0
    roll_axes = [w for val, w in zip(op.control_values, ctrl_wires) if val is False]
    for ax in roll_axes:
        state = math.roll(state, 1, ax)

    orig_shape = math.shape(state)
    # Move the axes into the order [(batch), other, target, controls]
    transpose_axes = (
        np.array(
            [
                w - is_state_batched
                for w in range(len(orig_shape))
                if w - is_state_batched not in op.wires
            ]
            + [op.wires[-1]]
            + op.wires[:-1].tolist()
        )
        + is_state_batched
    )
    state = math.transpose(state, transpose_axes)

    # Reshape the state into 3-dimensional array with axes [batch+other, target, controls]
    state = math.reshape(state, (-1, 2, 2 ** (len(op.wires) - 1)))

    # The part of the state to which we want to apply PauliX is now in the last entry along the
    # third axis. Extract it, apply the PauliX along the target axis (1), and append a dummy axis
    state_x = math.roll(state[:, :, -1], 1, 1)[:, :, np.newaxis]

    # Stack the transformed part of the state with the unmodified rest of the state
    state = math.concatenate([state[:, :, :-1], state_x], axis=2)

    # Reshape into original shape and undo the transposition
    state = math.transpose(math.reshape(state, orig_shape), np.argsort(transpose_axes))

    # revert x on all "wrong" controls
    for ax in roll_axes:
        state = math.roll(state, 1, ax)
    return state


@apply_operation.register
def apply_grover(
    op: qml.GroverOperator,
    state,
    is_state_batched: bool = False,
    debugger=None,
    **_,
):
    """Apply GroverOperator either via a custom matrix-free method (more than 8 operation
    wires) or via standard matrix based methods (else)."""
    if len(op.wires) < 9:
        return _apply_operation_default(op, state, is_state_batched, debugger)
    return _apply_grover_without_matrix(state, op.wires, is_state_batched)


def _apply_grover_without_matrix(state, op_wires, is_state_batched):
    r"""Apply GroverOperator to state. This method uses that this operator
    is :math:`2*P-\mathbb{I}`, where :math:`P` is the projector onto the
    all-plus state. This allows us to compute the new state by replacing summing
    over all axes on which the operation acts, and "filling in" the all-plus state
    in the resulting lower-dimensional state via a Kronecker product.
    """
    num_wires = len(op_wires)
    # 2 * Squared normalization of the all-plus state on the op wires
    # (squared, because we skipped the normalization when summing, 2* because of the def of Grover)
    prefactor = 2 ** (1 - num_wires)

    # The axes to sum over in order to obtain <+|\psi>, where <+| only acts on the op wires.
    sum_axes = [w + is_state_batched for w in op_wires]
    collapsed = math.sum(state, axis=tuple(sum_axes))

    if num_wires == (len(qml.math.shape(state)) - is_state_batched):
        # If the operation acts on all wires, we can skip the tensor product with all-ones state
        new_shape = (-1,) + (1,) * num_wires if is_state_batched else (1,) * num_wires
        return prefactor * math.reshape(collapsed, new_shape) - state
        # [todo]: Once Tensorflow support expand_dims with multiple axes in the second argument,
        # use the following line instead of the two above.
        # return prefactor * math.expand_dims(collapsed, sum_axes) - state

    all_plus = math.cast_like(math.full([2] * num_wires, prefactor), state)
    # After the Kronecker product (realized with tensordot with axes=0), we need to move
    # the new axes to the summed-away axes' positions. Finally, subtract the original state.
    source = list(range(math.ndim(collapsed), math.ndim(state)))
    # Probably it will be better to use math.full or math.tile to create the outer product
    # here computed with math.tensordot. However, Tensorflow and Torch do not have full support
    return math.moveaxis(math.tensordot(collapsed, all_plus, axes=0), source, sum_axes) - state


@apply_operation.register
def apply_snapshot(op: qml.Snapshot, state, is_state_batched: bool = False, debugger=None, **_):
    """Take a snapshot of the state"""
    if debugger is not None and debugger.active:
        measurement = op.hyperparameters["measurement"]
        if measurement:
            snapshot = qml.devices.qubit.measure(measurement, state)
        else:
            flat_shape = (math.shape(state)[0], -1) if is_state_batched else (-1,)
            snapshot = math.cast(math.reshape(state, flat_shape), complex)
        if op.tag:
            debugger.snapshots[op.tag] = snapshot
        else:
            debugger.snapshots[len(debugger.snapshots)] = snapshot
    return state


# pylint:disable = no-value-for-parameter, import-outside-toplevel
@apply_operation.register
def apply_parametrized_evolution(
    op: qml.pulse.ParametrizedEvolution,
    state,
    is_state_batched: bool = False,
    debugger=None,
    **_,
):
    """Apply ParametrizedEvolution by evolving the state rather than the operator matrix
    if we are operating on more than half of the subsystem"""

    # shape(state) is static (not a tracer), we can use an if statement
    num_wires = len(qml.math.shape(state)) - is_state_batched
    state = qml.math.cast(state, complex)
    if (
        2 * len(op.wires) <= num_wires
        or op.hyperparameters["complementary"]
        or (is_state_batched and op.hyperparameters["return_intermediate"])
    ):
        # the subsystem operated on is half as big as the total system, or less
        # or we want complementary time evolution
        # or both the state and the operation have a batch dimension
        # --> evolve matrix
        return _apply_operation_default(op, state, is_state_batched, debugger)
    # otherwise --> evolve state
    return _evolve_state_vector_under_parametrized_evolution(op, state, num_wires, is_state_batched)


def _evolve_state_vector_under_parametrized_evolution(
    operation: qml.pulse.ParametrizedEvolution, state, num_wires, is_state_batched
):
    """Uses an odeint solver to compute the evolution of the input ``state`` under the given
    ``ParametrizedEvolution`` operation.

    Args:
        state (array[complex]): input state
        operation (ParametrizedEvolution): operation to apply on the state

    Raises:
        ValueError: If the parameters and time windows of the ``ParametrizedEvolution`` are
            not defined.

    Returns:
        TensorLike[complex]: output state
    """

    try:
        import jax
        from jax.experimental.ode import odeint

        from pennylane.pulse.parametrized_hamiltonian_pytree import ParametrizedHamiltonianPytree

    except ImportError as e:  # pragma: no cover
        raise ImportError(
            "Module jax is required for the ``ParametrizedEvolution`` class. "
            "You can install jax via: pip install jax"
        ) from e

    if operation.data is None or operation.t is None:
        raise ValueError(
            "The parameters and the time window are required to execute a ParametrizedEvolution "
            "You can update these values by calling the ParametrizedEvolution class: EV(params, t)."
        )

    if is_state_batched:
        batch_dim = state.shape[0]
        state = qml.math.moveaxis(state.reshape((batch_dim, 2**num_wires)), 1, 0)
        out_shape = [2] * num_wires + [batch_dim]  # this shape is before moving the batch_dim back
    else:
        state = state.flatten()
        out_shape = [2] * num_wires

    with jax.ensure_compile_time_eval():
        H_jax = ParametrizedHamiltonianPytree.from_hamiltonian(  # pragma: no cover
            operation.H,
            dense=operation.dense,
            wire_order=list(np.arange(num_wires)),
        )

    def fun(y, t):
        """dy/dt = -i H(t) y"""
        return (-1j * H_jax(operation.data, t=t)) @ y

    result = odeint(fun, state, operation.t, **operation.odeint_kwargs)
    if operation.hyperparameters["return_intermediate"]:
        return qml.math.reshape(result, [-1] + out_shape)
    result = qml.math.reshape(result[-1], out_shape)
    if is_state_batched:
        return qml.math.moveaxis(result, -1, 0)
    return result<|MERGE_RESOLUTION|>--- conflicted
+++ resolved
@@ -279,9 +279,6 @@
         return np.zeros_like(state)
     wire = op.wires
     probs = qml.devices.qubit.measure(qml.probs(wire), state)
-<<<<<<< HEAD
-    sample = np.random.binomial(1, probs[1]) if rng is None else rng.binomial(1, probs[1])
-=======
 
     try:  # pragma: no cover
         sample = np.random.binomial(1, probs[1])
@@ -290,7 +287,6 @@
             sample = np.random.binomial(1, np.round(probs[1], 15))
         else:  # Other general error, continue to fail
             raise e
->>>>>>> 313de855
 
     mid_measurements[op] = sample
     if op.postselect is not None and sample != op.postselect:
