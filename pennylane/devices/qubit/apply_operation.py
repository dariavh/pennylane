# Copyright 2018-2023 Xanadu Quantum Technologies Inc.

# Licensed under the Apache License, Version 2.0 (the "License");
# you may not use this file except in compliance with the License.
# You may obtain a copy of the License at

#     http://www.apache.org/licenses/LICENSE-2.0

# Unless required by applicable law or agreed to in writing, software
# distributed under the License is distributed on an "AS IS" BASIS,
# WITHOUT WARRANTIES OR CONDITIONS OF ANY KIND, either express or implied.
# See the License for the specific language governing permissions and
# limitations under the License.
"""Functions to apply an operation to a state vector."""
# pylint: disable=unused-argument, too-many-arguments

from functools import singledispatch
from string import ascii_letters as alphabet

import numpy as np

import pennylane as qml
from pennylane import math
from pennylane.measurements import MidMeasureMP
from pennylane.ops import Conditional

SQRT2INV = 1 / math.sqrt(2)

EINSUM_OP_WIRECOUNT_PERF_THRESHOLD = 3
EINSUM_STATE_WIRECOUNT_PERF_THRESHOLD = 13


def _get_slice(index, axis, num_axes):
    """Allows slicing along an arbitrary axis of an array or tensor.

    Args:
        index (int): the index to access
        axis (int): the axis to slice into
        num_axes (int): total number of axes

    Returns:
        tuple[slice or int]: a tuple that can be used to slice into an array or tensor

    **Example:**

    Accessing the 2 index along axis 1 of a 3-axis array:

    >>> sl = _get_slice(2, 1, 3)
    >>> sl
    (slice(None, None, None), 2, slice(None, None, None))
    >>> a = np.arange(27).reshape((3, 3, 3))
    >>> a[sl]
    array([[ 6,  7,  8],
           [15, 16, 17],
           [24, 25, 26]])
    """
    idx = [slice(None)] * num_axes
    idx[axis] = index
    return tuple(idx)


def apply_operation_einsum(op: qml.operation.Operator, state, is_state_batched: bool = False):
    """Apply ``Operator`` to ``state`` using ``einsum``. This is more efficent at lower qubit
    numbers.

    Args:
        op (Operator): Operator to apply to the quantum state
        state (array[complex]): Input quantum state
        is_state_batched (bool): Boolean representing whether the state is batched or not

    Returns:
        array[complex]: output_state
    """
    mat = op.matrix()

    total_indices = len(state.shape) - is_state_batched
    num_indices = len(op.wires)

    state_indices = alphabet[:total_indices]
    affected_indices = "".join(alphabet[i] for i in op.wires)

    new_indices = alphabet[total_indices : total_indices + num_indices]

    new_state_indices = state_indices
    for old, new in zip(affected_indices, new_indices):
        new_state_indices = new_state_indices.replace(old, new)

    einsum_indices = (
        f"...{new_indices}{affected_indices},...{state_indices}->...{new_state_indices}"
    )

    new_mat_shape = [2] * (num_indices * 2)
    dim = 2**num_indices
    batch_size = math.get_batch_size(mat, (dim, dim), dim**2)
    if batch_size is not None:
        # Add broadcasting dimension to shape
        new_mat_shape = [batch_size] + new_mat_shape
        if op.batch_size is None:
            op._batch_size = batch_size  # pylint:disable=protected-access
    reshaped_mat = math.reshape(mat, new_mat_shape)

    return math.einsum(einsum_indices, reshaped_mat, state)


def apply_operation_tensordot(op: qml.operation.Operator, state, is_state_batched: bool = False):
    """Apply ``Operator`` to ``state`` using ``math.tensordot``. This is more efficent at higher qubit
    numbers.

    Args:
        op (Operator): Operator to apply to the quantum state
        state (array[complex]): Input quantum state
        is_state_batched (bool): Boolean representing whether the state is batched or not

    Returns:
        array[complex]: output_state
    """
    mat = op.matrix()
    total_indices = len(state.shape) - is_state_batched
    num_indices = len(op.wires)

    new_mat_shape = [2] * (num_indices * 2)
    dim = 2**num_indices
    batch_size = math.get_batch_size(mat, (dim, dim), dim**2)
    if is_mat_batched := batch_size is not None:
        # Add broadcasting dimension to shape
        new_mat_shape = [batch_size] + new_mat_shape
        if op.batch_size is None:
            op._batch_size = batch_size  # pylint:disable=protected-access
    reshaped_mat = math.reshape(mat, new_mat_shape)

    mat_axes = list(range(-num_indices, 0))
    state_axes = [i + is_state_batched for i in op.wires]
    axes = (mat_axes, state_axes)

    tdot = math.tensordot(reshaped_mat, state, axes=axes)

    # tensordot causes the axes given in `wires` to end up in the first positions
    # of the resulting tensor. This corresponds to a (partial) transpose of
    # the correct output state
    # We'll need to invert this permutation to put the indices in the correct place
    unused_idxs = [i for i in range(total_indices) if i not in op.wires]
    perm = list(op.wires) + unused_idxs
    if is_mat_batched:
        perm = [0] + [i + 1 for i in perm]
    if is_state_batched:
        perm.insert(num_indices, -1)

    inv_perm = math.argsort(perm)
    return math.transpose(tdot, inv_perm)


@singledispatch
def apply_operation(
    op: qml.operation.Operator,
    state,
    is_state_batched: bool = False,
    debugger=None,
    **_,
):
    """Apply and operator to a given state.

    Args:
        op (Operator): The operation to apply to ``state``
        state (TensorLike): The starting state.
        is_state_batched (bool): Boolean representing whether the state is batched or not
        debugger (_Debugger): The debugger to use
        **execution_kwargs (Optional[dict]): Optional keyword arguments needed for applying
            some operations

    Returns:
        ndarray: output state

    .. warning::

        ``apply_operation`` is an internal function, and thus subject to change without a deprecation cycle.

    .. warning::
        ``apply_operation`` applies no validation to its inputs.

        This function assumes that the wires of the operator correspond to indices
        of the state. See :func:`~.map_wires` to convert operations to integer wire labels.

        The shape of state should be ``[2]*num_wires``.

    This is a ``functools.singledispatch`` function, so additional specialized kernels
    for specific operations can be registered like:

    .. code-block:: python

        @apply_operation.register
        def _(op: type_op, state):
            # custom op application method here

    **Example:**

    >>> state = np.zeros((2,2))
    >>> state[0][0] = 1
    >>> state
    tensor([[1., 0.],
        [0., 0.]], requires_grad=True)
    >>> apply_operation(qml.X(0), state)
    tensor([[0., 0.],
        [1., 0.]], requires_grad=True)

    """
    return _apply_operation_default(op, state, is_state_batched, debugger)


def _apply_operation_default(op, state, is_state_batched, debugger):
    """The default behaviour of apply_operation, accessed through the standard dispatch
    of apply_operation, as well as conditionally in other dispatches."""
    if (
        len(op.wires) < EINSUM_OP_WIRECOUNT_PERF_THRESHOLD
        and math.ndim(state) < EINSUM_STATE_WIRECOUNT_PERF_THRESHOLD
    ) or (op.batch_size and is_state_batched):
        return apply_operation_einsum(op, state, is_state_batched=is_state_batched)
    return apply_operation_tensordot(op, state, is_state_batched=is_state_batched)


@apply_operation.register
def apply_conditional(
    op: Conditional,
    state,
    is_state_batched: bool = False,
    debugger=None,
<<<<<<< HEAD
    mid_measurements=None,
    rng=None,
=======
    **execution_kwargs,
>>>>>>> 721c284f
):
    """Applies a conditional operation.

    Args:
        op (Operator): The operation to apply to ``state``
        state (TensorLike): The starting state.
        is_state_batched (bool): Boolean representing whether the state is batched or not
        debugger (_Debugger): The debugger to use
        mid_measurements (dict, None): Mid-circuit measurement dictionary mutated to record the sampled value

    Returns:
        ndarray: output state
    """
<<<<<<< HEAD
    interface = qml.math.get_deep_interface(op)
    if interface == "jax":
        from jax.lax import cond

        return cond(
            op.meas_val.concretize(mid_measurements),
            lambda x: apply_operation(
                op.then_op,
                x,
                is_state_batched=is_state_batched,
                debugger=debugger,
                mid_measurements=mid_measurements,
                rng=rng,
            ),
            lambda x: x,
        )
=======
    mid_measurements = execution_kwargs.get("mid_measurements", None)
>>>>>>> 721c284f

    if op.meas_val.concretize(mid_measurements):
        return apply_operation(
            op.then_op,
            state,
            is_state_batched=is_state_batched,
            debugger=debugger,
            mid_measurements=mid_measurements,
            rng=rng,
        )
    return state


@apply_operation.register
def apply_mid_measure(
<<<<<<< HEAD
    op: MidMeasureMP,
    state,
    is_state_batched: bool = False,
    debugger=None,
    mid_measurements=None,
    rng=None,
=======
    op: MidMeasureMP, state, is_state_batched: bool = False, debugger=None, **execution_kwargs
>>>>>>> 721c284f
):
    """Applies a native mid-circuit measurement.

    Args:
        op (Operator): The operation to apply to ``state``
        state (TensorLike): The starting state.
        is_state_batched (bool): Boolean representing whether the state is batched or not
        debugger (_Debugger): The debugger to use
        mid_measurements (dict, None): Mid-circuit measurement dictionary mutated to record the sampled value
        rng (Union[None, int, array_like[int], SeedSequence, BitGenerator, Generator]): A
            seed-like parameter matching that of ``seed`` for ``numpy.random.default_rng``.
            If no value is provided, a default RNG will be used.

    Returns:
        ndarray: output state
    """
    mid_measurements = execution_kwargs.get("mid_measurements", None)
    rng = execution_kwargs.get("rng", None)

    if is_state_batched:
        raise ValueError("MidMeasureMP cannot be applied to batched states.")
    wire = op.wires
<<<<<<< HEAD

=======
    probs = qml.devices.qubit.measure(qml.probs(wire), state)
    sample = np.random.binomial(1, probs[1]) if rng is None else rng.binomial(1, probs[1])

    mid_measurements[op] = sample
    if op.postselect is not None and sample != op.postselect:
        return np.zeros_like(state)
>>>>>>> 721c284f
    axis = wire.toarray()[0]
    slices = [slice(None)] * qml.math.ndim(state)
    slices[axis] = 0
    prob0 = qml.math.norm(state[tuple(slices)]) ** 2
    if rng is None:
        sampling_fun = np.random.choice
    else:
        sampling_fun = rng.choice
    sample = sampling_fun([0, 1], 1, p=[prob0, 1.0 - prob0])[0]
    mid_measurements[op] = sample
    slices[axis] = int(not sample)
    state[tuple(slices)] = 0.0
    state_norm = qml.math.norm(state)
    if not qml.math.is_abstract(sample) and op.postselect is not None and sample != op.postselect:
        state_norm = 0.0
        mid_measurements[op] = -1
    if not qml.math.is_abstract(state_norm) and qml.math.allclose(state_norm, 0.0):
        state = 0.0 * state
        slices = [slice(0, 1, 1)] * qml.math.ndim(state)
        state[tuple(slices)] = 1.0
        state_norm = 1.0
        mid_measurements[op] = -1
    state = state / state_norm
    if op.reset and sample == 1:
        state = apply_operation(
            qml.X(wire), state, is_state_batched=is_state_batched, debugger=debugger
        )
    return state


@apply_operation.register
def apply_identity(op: qml.Identity, state, is_state_batched: bool = False, debugger=None, **_):
    """Applies a :class:`~.Identity` operation by just returning the input state."""
    return state


@apply_operation.register
def apply_global_phase(
    op: qml.GlobalPhase, state, is_state_batched: bool = False, debugger=None, **_
):
    """Applies a :class:`~.GlobalPhase` operation by multiplying the state by ``exp(1j * op.data[0])``"""
    return qml.math.exp(-1j * qml.math.cast(op.data[0], complex)) * state


@apply_operation.register
def apply_paulix(op: qml.X, state, is_state_batched: bool = False, debugger=None, **_):
    """Apply :class:`pennylane.PauliX` operator to the quantum state"""
    axis = op.wires[0] + is_state_batched
    return math.roll(state, 1, axis)


@apply_operation.register
def apply_pauliz(op: qml.Z, state, is_state_batched: bool = False, debugger=None, **_):
    """Apply pauliz to state."""

    axis = op.wires[0] + is_state_batched
    n_dim = math.ndim(state)

    if n_dim >= 9 and math.get_interface(state) == "tensorflow":
        return apply_operation_tensordot(op, state, is_state_batched=is_state_batched)

    sl_0 = _get_slice(0, axis, n_dim)
    sl_1 = _get_slice(1, axis, n_dim)

    # must be first state and then -1 because it breaks otherwise
    state1 = math.multiply(state[sl_1], -1)
    return math.stack([state[sl_0], state1], axis=axis)


@apply_operation.register
def apply_cnot(op: qml.CNOT, state, is_state_batched: bool = False, debugger=None, **_):
    """Apply cnot gate to state."""
    target_axes = (op.wires[1] - 1 if op.wires[1] > op.wires[0] else op.wires[1]) + is_state_batched
    control_axes = op.wires[0] + is_state_batched
    n_dim = math.ndim(state)

    if n_dim >= 9 and math.get_interface(state) == "tensorflow":
        return apply_operation_tensordot(op, state, is_state_batched=is_state_batched)

    sl_0 = _get_slice(0, control_axes, n_dim)
    sl_1 = _get_slice(1, control_axes, n_dim)

    state_x = math.roll(state[sl_1], 1, target_axes)
    return math.stack([state[sl_0], state_x], axis=control_axes)


@apply_operation.register
def apply_multicontrolledx(
    op: qml.MultiControlledX,
    state,
    is_state_batched: bool = False,
    debugger=None,
    **_,
):
    r"""Apply MultiControlledX to a state with the default einsum/tensordot choice
    for 8 operation wires or less. Otherwise, apply a custom kernel based on
    composing transpositions, rolling of control axes and the CNOT logic above."""
    if len(op.wires) < 9:
        return _apply_operation_default(op, state, is_state_batched, debugger)
    ctrl_wires = [w + is_state_batched for w in op.control_wires]
    # apply x on all control wires with control value 0
    roll_axes = [w for val, w in zip(op.control_values, ctrl_wires) if val is False]
    for ax in roll_axes:
        state = math.roll(state, 1, ax)

    orig_shape = math.shape(state)
    # Move the axes into the order [(batch), other, target, controls]
    transpose_axes = (
        np.array(
            [
                w - is_state_batched
                for w in range(len(orig_shape))
                if w - is_state_batched not in op.wires
            ]
            + [op.wires[-1]]
            + op.wires[:-1].tolist()
        )
        + is_state_batched
    )
    state = math.transpose(state, transpose_axes)

    # Reshape the state into 3-dimensional array with axes [batch+other, target, controls]
    state = math.reshape(state, (-1, 2, 2 ** (len(op.wires) - 1)))

    # The part of the state to which we want to apply PauliX is now in the last entry along the
    # third axis. Extract it, apply the PauliX along the target axis (1), and append a dummy axis
    state_x = math.roll(state[:, :, -1], 1, 1)[:, :, np.newaxis]

    # Stack the transformed part of the state with the unmodified rest of the state
    state = math.concatenate([state[:, :, :-1], state_x], axis=2)

    # Reshape into original shape and undo the transposition
    state = math.transpose(math.reshape(state, orig_shape), np.argsort(transpose_axes))

    # revert x on all "wrong" controls
    for ax in roll_axes:
        state = math.roll(state, 1, ax)
    return state


@apply_operation.register
def apply_grover(
    op: qml.GroverOperator,
    state,
    is_state_batched: bool = False,
    debugger=None,
    **_,
):
    """Apply GroverOperator either via a custom matrix-free method (more than 8 operation
    wires) or via standard matrix based methods (else)."""
    if len(op.wires) < 9:
        return _apply_operation_default(op, state, is_state_batched, debugger)
    return _apply_grover_without_matrix(state, op.wires, is_state_batched)


def _apply_grover_without_matrix(state, op_wires, is_state_batched):
    r"""Apply GroverOperator to state. This method uses that this operator
    is :math:`2*P-\mathbb{I}`, where :math:`P` is the projector onto the
    all-plus state. This allows us to compute the new state by replacing summing
    over all axes on which the operation acts, and "filling in" the all-plus state
    in the resulting lower-dimensional state via a Kronecker product.
    """
    num_wires = len(op_wires)
    # 2 * Squared normalization of the all-plus state on the op wires
    # (squared, because we skipped the normalization when summing, 2* because of the def of Grover)
    prefactor = 2 ** (1 - num_wires)

    # The axes to sum over in order to obtain <+|\psi>, where <+| only acts on the op wires.
    sum_axes = [w + is_state_batched for w in op_wires]
    collapsed = math.sum(state, axis=tuple(sum_axes))

    if num_wires == (len(qml.math.shape(state)) - is_state_batched):
        # If the operation acts on all wires, we can skip the tensor product with all-ones state
        new_shape = (-1,) + (1,) * num_wires if is_state_batched else (1,) * num_wires
        return prefactor * math.reshape(collapsed, new_shape) - state
        # [todo]: Once Tensorflow support expand_dims with multiple axes in the second argument,
        # use the following line instead of the two above.
        # return prefactor * math.expand_dims(collapsed, sum_axes) - state

    all_plus = math.cast_like(math.full([2] * num_wires, prefactor), state)
    # After the Kronecker product (realized with tensordot with axes=0), we need to move
    # the new axes to the summed-away axes' positions. Finally, subtract the original state.
    source = list(range(math.ndim(collapsed), math.ndim(state)))
    # Probably it will be better to use math.full or math.tile to create the outer product
    # here computed with math.tensordot. However, Tensorflow and Torch do not have full support
    return math.moveaxis(math.tensordot(collapsed, all_plus, axes=0), source, sum_axes) - state


@apply_operation.register
def apply_snapshot(op: qml.Snapshot, state, is_state_batched: bool = False, debugger=None, **_):
    """Take a snapshot of the state"""
    if debugger is not None and debugger.active:
        measurement = op.hyperparameters["measurement"]
        if measurement:
            snapshot = qml.devices.qubit.measure(measurement, state)
        else:
            flat_shape = (math.shape(state)[0], -1) if is_state_batched else (-1,)
            snapshot = math.cast(math.reshape(state, flat_shape), complex)
        if op.tag:
            debugger.snapshots[op.tag] = snapshot
        else:
            debugger.snapshots[len(debugger.snapshots)] = snapshot
    return state


# pylint:disable = no-value-for-parameter, import-outside-toplevel
@apply_operation.register
def apply_parametrized_evolution(
    op: qml.pulse.ParametrizedEvolution,
    state,
    is_state_batched: bool = False,
    debugger=None,
    **_,
):
    """Apply ParametrizedEvolution by evolving the state rather than the operator matrix
    if we are operating on more than half of the subsystem"""

    # shape(state) is static (not a tracer), we can use an if statement
    num_wires = len(qml.math.shape(state)) - is_state_batched
    state = qml.math.cast(state, complex)
    if (
        2 * len(op.wires) <= num_wires
        or op.hyperparameters["complementary"]
        or (is_state_batched and op.hyperparameters["return_intermediate"])
    ):
        # the subsystem operated on is half as big as the total system, or less
        # or we want complementary time evolution
        # or both the state and the operation have a batch dimension
        # --> evolve matrix
        return _apply_operation_default(op, state, is_state_batched, debugger)
    # otherwise --> evolve state
    return _evolve_state_vector_under_parametrized_evolution(op, state, num_wires, is_state_batched)


def _evolve_state_vector_under_parametrized_evolution(
    operation: qml.pulse.ParametrizedEvolution, state, num_wires, is_state_batched
):
    """Uses an odeint solver to compute the evolution of the input ``state`` under the given
    ``ParametrizedEvolution`` operation.

    Args:
        state (array[complex]): input state
        operation (ParametrizedEvolution): operation to apply on the state

    Raises:
        ValueError: If the parameters and time windows of the ``ParametrizedEvolution`` are
            not defined.

    Returns:
        TensorLike[complex]: output state
    """

    try:
        import jax
        from jax.experimental.ode import odeint

        from pennylane.pulse.parametrized_hamiltonian_pytree import ParametrizedHamiltonianPytree

    except ImportError as e:  # pragma: no cover
        raise ImportError(
            "Module jax is required for the ``ParametrizedEvolution`` class. "
            "You can install jax via: pip install jax"
        ) from e

    if operation.data is None or operation.t is None:
        raise ValueError(
            "The parameters and the time window are required to execute a ParametrizedEvolution "
            "You can update these values by calling the ParametrizedEvolution class: EV(params, t)."
        )

    if is_state_batched:
        batch_dim = state.shape[0]
        state = qml.math.moveaxis(state.reshape((batch_dim, 2**num_wires)), 1, 0)
        out_shape = [2] * num_wires + [batch_dim]  # this shape is before moving the batch_dim back
    else:
        state = state.flatten()
        out_shape = [2] * num_wires

    with jax.ensure_compile_time_eval():
        H_jax = ParametrizedHamiltonianPytree.from_hamiltonian(  # pragma: no cover
            operation.H,
            dense=operation.dense,
            wire_order=list(np.arange(num_wires)),
        )

    def fun(y, t):
        """dy/dt = -i H(t) y"""
        return (-1j * H_jax(operation.data, t=t)) @ y

    result = odeint(fun, state, operation.t, **operation.odeint_kwargs)
    if operation.hyperparameters["return_intermediate"]:
        return qml.math.reshape(result, [-1] + out_shape)
    result = qml.math.reshape(result[-1], out_shape)
    if is_state_batched:
        return qml.math.moveaxis(result, -1, 0)
    return result<|MERGE_RESOLUTION|>--- conflicted
+++ resolved
@@ -223,12 +223,7 @@
     state,
     is_state_batched: bool = False,
     debugger=None,
-<<<<<<< HEAD
-    mid_measurements=None,
-    rng=None,
-=======
     **execution_kwargs,
->>>>>>> 721c284f
 ):
     """Applies a conditional operation.
 
@@ -242,9 +237,11 @@
     Returns:
         ndarray: output state
     """
-<<<<<<< HEAD
+    mid_measurements = execution_kwargs.get("mid_measurements", None)
+    rng = execution_kwargs.get("rng", None)
     interface = qml.math.get_deep_interface(op)
     if interface == "jax":
+        # pylint: disable=import-outside-toplevel
         from jax.lax import cond
 
         return cond(
@@ -259,10 +256,6 @@
             ),
             lambda x: x,
         )
-=======
-    mid_measurements = execution_kwargs.get("mid_measurements", None)
->>>>>>> 721c284f
-
     if op.meas_val.concretize(mid_measurements):
         return apply_operation(
             op.then_op,
@@ -277,16 +270,7 @@
 
 @apply_operation.register
 def apply_mid_measure(
-<<<<<<< HEAD
-    op: MidMeasureMP,
-    state,
-    is_state_batched: bool = False,
-    debugger=None,
-    mid_measurements=None,
-    rng=None,
-=======
     op: MidMeasureMP, state, is_state_batched: bool = False, debugger=None, **execution_kwargs
->>>>>>> 721c284f
 ):
     """Applies a native mid-circuit measurement.
 
@@ -309,16 +293,6 @@
     if is_state_batched:
         raise ValueError("MidMeasureMP cannot be applied to batched states.")
     wire = op.wires
-<<<<<<< HEAD
-
-=======
-    probs = qml.devices.qubit.measure(qml.probs(wire), state)
-    sample = np.random.binomial(1, probs[1]) if rng is None else rng.binomial(1, probs[1])
-
-    mid_measurements[op] = sample
-    if op.postselect is not None and sample != op.postselect:
-        return np.zeros_like(state)
->>>>>>> 721c284f
     axis = wire.toarray()[0]
     slices = [slice(None)] * qml.math.ndim(state)
     slices[axis] = 0
