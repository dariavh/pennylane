# Copyright 2018-2021 Xanadu Quantum Technologies Inc.

# Licensed under the Apache License, Version 2.0 (the "License");
# you may not use this file except in compliance with the License.
# You may obtain a copy of the License at

#     http://www.apache.org/licenses/LICENSE-2.0

# Unless required by applicable law or agreed to in writing, software
# distributed under the License is distributed on an "AS IS" BASIS,
# WITHOUT WARRANTIES OR CONDITIONS OF ANY KIND, either express or implied.
# See the License for the specific language governing permissions and
# limitations under the License.
"""Tests that the different measurement types work correctly on a device."""
# pylint: disable=no-self-use,pointless-statement, no-member
import pytest
from flaky import flaky
from scipy.sparse import csr_matrix

import pennylane as qml
from pennylane import numpy as np
from pennylane.measurements import (
    ClassicalShadowMP,
    MeasurementTransform,
    SampleMeasurement,
    SampleMP,
    StateMeasurement,
    StateMP,
)
from pennylane.wires import Wires

pytestmark = pytest.mark.skip_unsupported

# ==========================================================
# Some useful global variables

# observables for which device support is tested
obs = {
    "Identity": qml.Identity(wires=[0]),
    "Hadamard": qml.Hadamard(wires=[0]),
    "Hermitian": qml.Hermitian(np.eye(2), wires=[0]),
    "PauliX": qml.PauliX(0),
    "PauliY": qml.PauliY(0),
    "PauliZ": qml.PauliZ(0),
    "X": qml.X(0),
    "Y": qml.Y(0),
    "Z": qml.Z(0),
    "Projector": [
        qml.Projector(np.array([1]), wires=[0]),
        qml.Projector(np.array([0, 1]), wires=[0]),
    ],
    "SparseHamiltonian": qml.SparseHamiltonian(csr_matrix(np.eye(8)), wires=[0, 1, 2]),
    "Hamiltonian": qml.Hamiltonian([1, 1], [qml.Z(0), qml.X(0)]),
    "Prod": qml.prod(qml.X(0), qml.Z(1)),
    "SProd": qml.s_prod(0.1, qml.Z(0)),
    "Sum": qml.sum(qml.s_prod(0.1, qml.Z(0)), qml.prod(qml.X(0), qml.Z(1))),
    "LinearCombination": qml.ops.LinearCombination([1, 1], [qml.Z(0), qml.X(0)]),
}

all_obs = obs.keys()

# All qubit observables should be available to test in the device test suite
all_available_obs = qml.ops._qubit__obs__.copy().union(  # pylint: disable=protected-access
    {"Prod", "SProd", "Sum"}
)
# Note that the identity is not technically a qubit observable
all_available_obs |= {"Identity"}

if not set(all_obs) == all_available_obs | {"LinearCombination"}:
    raise ValueError(
        "A qubit observable has been added that is not being tested in the "
        "device test suite. Please add to the obs dictionary in "
        "pennylane/devices/tests/test_measurements.py"
    )

# single qubit Hermitian observable
A = np.array([[1.02789352, 1.61296440 - 0.3498192j], [1.61296440 + 0.3498192j, 1.23920938 + 0j]])

obs_lst = [
    qml.X(0) @ qml.Y(1),
    qml.X(1) @ qml.Y(0),
    qml.X(1) @ qml.Z(2),
    qml.X(2) @ qml.Z(1),
    qml.Identity(wires=0) @ qml.Identity(wires=1) @ qml.Z(2),
    qml.Z(0) @ qml.X(1) @ qml.Y(2),
]

obs_permuted_lst = [
    qml.Y(1) @ qml.X(0),
    qml.Y(0) @ qml.X(1),
    qml.Z(2) @ qml.X(1),
    qml.Z(1) @ qml.X(2),
    qml.Z(2) @ qml.Identity(wires=0) @ qml.Identity(wires=1),
    qml.X(1) @ qml.Y(2) @ qml.Z(0),
]

label_maps = [[0, 1, 2], ["a", "b", "c"], ["beta", "alpha", "gamma"], [3, "beta", "a"]]


def sub_routine(label_map):
    """Quantum function to initalize state in tests"""
    qml.Hadamard(wires=label_map[0])
    qml.RX(0.12, wires=label_map[1])
    qml.RY(3.45, wires=label_map[2])


class TestSupportedObservables:
    """Test that the device can implement all observables that it supports."""

    @pytest.mark.parametrize("observable", all_obs)
    def test_supported_observables_can_be_implemented(self, device_kwargs, observable):
        """Test that the device can implement all its supported observables."""
        device_kwargs["wires"] = 3
        dev = qml.device(**device_kwargs)

        if dev.shots and observable == "SparseHamiltonian":
            pytest.skip("SparseHamiltonian only supported in analytic mode")

        if isinstance(dev, qml.Device):
            assert hasattr(dev, "observables")
            if observable not in dev.observables:
                pytest.skip("observable not supported")

        kwargs = {"diff_method": "parameter-shift"} if observable == "SparseHamiltonian" else {}

        @qml.qnode(dev, **kwargs)
        def circuit(obs_circ):
            qml.PauliX(0)
            return qml.expval(obs_circ)

        if observable == "Projector":
            for o in obs[observable]:
                assert isinstance(circuit(o), (float, np.ndarray))
        else:
            assert isinstance(circuit(obs[observable]), (float, np.ndarray))

    def test_tensor_observables_can_be_implemented(self, device_kwargs):
        """Test that the device can implement a simple tensor observable.
        This test is skipped for devices that do not support tensor observables."""
        device_kwargs["wires"] = 2
        dev = qml.device(**device_kwargs)
        supports_tensor = isinstance(dev, qml.devices.Device) or (
            "supports_tensor_observables" in dev.capabilities()
            and dev.capabilities()["supports_tensor_observables"]
        )
        if not supports_tensor:
            pytest.skip("Device does not support tensor observables.")

        @qml.qnode(dev)
        def circuit():
            qml.PauliX(0)
            return qml.expval(qml.Identity(wires=0) @ qml.Identity(wires=1))

        assert isinstance(circuit(), (float, np.ndarray))


# pylint: disable=too-few-public-methods
@flaky(max_runs=10)
class TestHamiltonianSupport:
    """Separate test to ensure that the device can differentiate Hamiltonian observables."""

    @pytest.mark.parametrize("ham_constructor", [qml.ops.Hamiltonian, qml.ops.LinearCombination])
    @pytest.mark.filterwarnings("ignore::pennylane.PennyLaneDeprecationWarning")
    def test_hamiltonian_diff(self, ham_constructor, device_kwargs, tol):
        """Tests a simple VQE gradient using parameter-shift rules."""

        device_kwargs["wires"] = 1
        dev = qml.device(**device_kwargs)
        coeffs = np.array([-0.05, 0.17])
        param = np.array(1.7, requires_grad=True)

        @qml.qnode(dev, diff_method="parameter-shift")
        def circuit(coeffs, param):
            qml.RX(param, wires=0)
            qml.RY(param, wires=0)
            return qml.expval(
                ham_constructor(
                    coeffs,
                    [qml.X(0), qml.Z(0)],
                )
            )

        grad_fn = qml.grad(circuit)
        grad = grad_fn(coeffs, param)

        def circuit1(param):
            """First Pauli subcircuit"""
            qml.RX(param, wires=0)
            qml.RY(param, wires=0)
            return qml.expval(qml.X(0))

        def circuit2(param):
            """Second Pauli subcircuit"""
            qml.RX(param, wires=0)
            qml.RY(param, wires=0)
            return qml.expval(qml.Z(0))

        half1 = qml.QNode(circuit1, dev, diff_method="parameter-shift")
        half2 = qml.QNode(circuit2, dev, diff_method="parameter-shift")

        def combine(coeffs, param):
            return coeffs[0] * half1(param) + coeffs[1] * half2(param)

        grad_fn_expected = qml.grad(combine)
        grad_expected = grad_fn_expected(coeffs, param)

        assert np.allclose(grad[0], grad_expected[0], atol=tol(dev.shots))
        assert np.allclose(grad[1], grad_expected[1], atol=tol(dev.shots))


@flaky(max_runs=10)
class TestExpval:
    """Test expectation values"""

    def test_identity_expectation(self, device, tol):
        """Test that identity expectation value (i.e. the trace) is 1."""
        n_wires = 2
        dev = device(n_wires)

        theta = 0.432
        phi = 0.123

        @qml.qnode(dev)
        def circuit():
            qml.RX(theta, wires=[0])
            qml.RX(phi, wires=[1])
            qml.CNOT(wires=[0, 1])
            return qml.expval(qml.Identity(wires=0)), qml.expval(qml.Identity(wires=1))

        res = circuit()
        assert np.allclose(res, np.array([1, 1]), atol=tol(dev.shots))

    def test_pauliz_expectation(self, device, tol):
        """Test that PauliZ expectation value is correct"""
        n_wires = 2
        dev = device(n_wires)

        theta = 0.432
        phi = 0.123

        @qml.qnode(dev)
        def circuit():
            qml.RX(theta, wires=[0])
            qml.RX(phi, wires=[1])
            qml.CNOT(wires=[0, 1])
            return qml.expval(qml.Z(0)), qml.expval(qml.Z(1))

        res = circuit()
        expected = np.array([np.cos(theta), np.cos(theta) * np.cos(phi)])
        assert np.allclose(res, expected, atol=tol(dev.shots))

    def test_paulix_expectation(self, device, tol):
        """Test that PauliX expectation value is correct"""
        n_wires = 2
        dev = device(n_wires)

        theta = 0.432
        phi = 0.123

        @qml.qnode(dev)
        def circuit():
            qml.RY(theta, wires=[0])
            qml.RY(phi, wires=[1])
            qml.CNOT(wires=[0, 1])
            return qml.expval(qml.X(0)), qml.expval(qml.X(1))

        res = circuit()
        expected = np.array([np.sin(theta) * np.sin(phi), np.sin(phi)])
        assert np.allclose(res, expected, atol=tol(dev.shots))

    def test_pauliy_expectation(self, device, tol):
        """Test that PauliY expectation value is correct"""
        n_wires = 2
        dev = device(n_wires)

        theta = 0.432
        phi = 0.123

        @qml.qnode(dev)
        def circuit():
            qml.RX(theta, wires=[0])
            qml.RX(phi, wires=[1])
            qml.CNOT(wires=[0, 1])
            return qml.expval(qml.Y(0)), qml.expval(qml.Y(1))

        res = circuit()
        expected = np.array([0.0, -np.cos(theta) * np.sin(phi)])
        assert np.allclose(res, expected, atol=tol(dev.shots))

    def test_hadamard_expectation(self, device, tol):
        """Test that Hadamard expectation value is correct"""
        n_wires = 2
        dev = device(n_wires)

        theta = 0.432
        phi = 0.123

        @qml.qnode(dev)
        def circuit():
            qml.RY(theta, wires=[0])
            qml.RY(phi, wires=[1])
            qml.CNOT(wires=[0, 1])
            return qml.expval(qml.Hadamard(wires=0)), qml.expval(qml.Hadamard(wires=1))

        res = circuit()
        expected = np.array(
            [np.sin(theta) * np.sin(phi) + np.cos(theta), np.cos(theta) * np.cos(phi) + np.sin(phi)]
        ) / np.sqrt(2)
        assert np.allclose(res, expected, atol=tol(dev.shots))

    def test_hermitian_expectation(self, device, tol):
        """Test that arbitrary Hermitian expectation values are correct"""
        n_wires = 2
        dev = device(n_wires)

        if isinstance(dev, qml.Device) and "Hermitian" not in dev.observables:
            pytest.skip("Skipped because device does not support the Hermitian observable.")

        theta = 0.432
        phi = 0.123

        @qml.qnode(dev)
        def circuit():
            qml.RY(theta, wires=[0])
            qml.RY(phi, wires=[1])
            qml.CNOT(wires=[0, 1])
            return qml.expval(qml.Hermitian(A, wires=0)), qml.expval(qml.Hermitian(A, wires=1))

        res = circuit()

        a = A[0, 0]
        re_b = A[0, 1].real
        d = A[1, 1]
        ev1 = ((a - d) * np.cos(theta) + 2 * re_b * np.sin(theta) * np.sin(phi) + a + d) / 2
        ev2 = ((a - d) * np.cos(theta) * np.cos(phi) + 2 * re_b * np.sin(phi) + a + d) / 2
        expected = np.array([ev1, ev2])

        assert np.allclose(res, expected, atol=tol(dev.shots))

    def test_projector_expectation(self, device, tol):
        """Test that arbitrary Projector expectation values are correct"""
        n_wires = 2
        dev = device(n_wires)

        if isinstance(dev, qml.Device) and "Projector" not in dev.observables:
            pytest.skip("Skipped because device does not support the Projector observable.")

        theta = 0.732
        phi = 0.523

        @qml.qnode(dev)
        def circuit(state):
            qml.RY(theta, wires=[0])
            qml.RY(phi, wires=[1])
            qml.CNOT(wires=[0, 1])
            return qml.expval(qml.Projector(state, wires=[0, 1]))

        basis_state, state_vector = [0, 0], [1, 0, 0, 0]
        expected = (np.cos(phi / 2) * np.cos(theta / 2)) ** 2
        assert np.allclose(circuit(basis_state), expected, atol=tol(dev.shots))
        assert np.allclose(circuit(state_vector), expected, atol=tol(dev.shots))

        basis_state, state_vector = [0, 1], [0, 1, 0, 0]
        expected = (np.sin(phi / 2) * np.cos(theta / 2)) ** 2
        assert np.allclose(circuit(basis_state), expected, atol=tol(dev.shots))
        assert np.allclose(circuit(state_vector), expected, atol=tol(dev.shots))

        basis_state, state_vector = [1, 0], [0, 0, 1, 0]
        expected = (np.sin(phi / 2) * np.sin(theta / 2)) ** 2
        assert np.allclose(circuit(basis_state), expected, atol=tol(dev.shots))
        assert np.allclose(circuit(state_vector), expected, atol=tol(dev.shots))

        basis_state, state_vector = [1, 1], [0, 0, 0, 1]
        expected = (np.cos(phi / 2) * np.sin(theta / 2)) ** 2
        assert np.allclose(circuit(basis_state), expected, atol=tol(dev.shots))
        assert np.allclose(circuit(state_vector), expected, atol=tol(dev.shots))

    def test_multi_mode_hermitian_expectation(self, device, tol):
        """Test that arbitrary multi-mode Hermitian expectation values are correct"""
        n_wires = 2
        dev = device(n_wires)

        if isinstance(dev, qml.Device) and "Hermitian" not in dev.observables:
            pytest.skip("Skipped because device does not support the Hermitian observable.")

        theta = 0.432
        phi = 0.123
        A_ = np.array(
            [
                [-6, 2 + 1j, -3, -5 + 2j],
                [2 - 1j, 0, 2 - 1j, -5 + 4j],
                [-3, 2 + 1j, 0, -4 + 3j],
                [-5 - 2j, -5 - 4j, -4 - 3j, -6],
            ]
        )

        @qml.qnode(dev)
        def circuit():
            qml.RY(theta, wires=[0])
            qml.RY(phi, wires=[1])
            qml.CNOT(wires=[0, 1])
            return qml.expval(qml.Hermitian(A_, wires=[0, 1]))

        res = circuit()

        # below is the analytic expectation value for this circuit with arbitrary
        # Hermitian observable A
        expected = 0.5 * (
            6 * np.cos(theta) * np.sin(phi)
            - np.sin(theta) * (8 * np.sin(phi) + 7 * np.cos(phi) + 3)
            - 2 * np.sin(phi)
            - 6 * np.cos(phi)
            - 6
        )

        assert np.allclose(res, expected, atol=tol(dev.shots))

    @pytest.mark.parametrize(
        "o",
        [
            qml.prod(qml.X(0), qml.Z(1)),
            qml.s_prod(0.1, qml.Z(0)),
            qml.sum(qml.s_prod(0.1, qml.Z(0)), qml.prod(qml.X(0), qml.Z(1))),
        ],
    )
    def test_op_arithmetic_matches_default_qubit(self, o, device, tol):
        """Test that devices (which support the observable) match default.qubit results."""
        dev = device(2)
        if isinstance(dev, qml.Device) and o.name not in dev.observables:
            pytest.skip(f"Skipped because device does not support the {o.name} observable.")

        def circuit():
            qml.Hadamard(0)
            qml.CNOT([0, 1])
            return qml.expval(o)

        res_dq = qml.QNode(circuit, qml.device("default.qubit"))()
        res = qml.QNode(circuit, dev)()
<<<<<<< HEAD
        assert res.shape == ()
=======
        assert qml.math.shape(res) == ()
>>>>>>> 68020ca6
        assert np.isclose(res, res_dq, atol=tol(dev.shots))


@flaky(max_runs=10)
class TestTensorExpval:
    """Test tensor expectation values"""

    def test_paulix_pauliy(self, device, tol, skip_if):
        """Test that a tensor product involving PauliX and PauliY works correctly"""
        n_wires = 3
        dev = device(n_wires)
        if isinstance(dev, qml.Device):
            skip_if(dev, {"supports_tensor_observables": False})

        theta = 0.432
        phi = 0.123
        varphi = -0.543

        @qml.qnode(dev)
        def circuit():
            qml.RX(theta, wires=[0])
            qml.RX(phi, wires=[1])
            qml.RX(varphi, wires=[2])
            qml.CNOT(wires=[0, 1])
            qml.CNOT(wires=[1, 2])
            return qml.expval(qml.X(0) @ qml.Y(2))

        res = circuit()

        expected = np.sin(theta) * np.sin(phi) * np.sin(varphi)
        assert np.allclose(res, expected, atol=tol(dev.shots))

    def test_pauliz_hadamard(self, device, tol, skip_if):
        """Test that a tensor product involving PauliZ and PauliY and hadamard works correctly"""
        n_wires = 3
        dev = device(n_wires)
        if isinstance(dev, qml.Device):
            skip_if(dev, {"supports_tensor_observables": False})

        theta = 0.432
        phi = 0.123
        varphi = -0.543

        @qml.qnode(dev)
        def circuit():
            qml.RX(theta, wires=[0])
            qml.RX(phi, wires=[1])
            qml.RX(varphi, wires=[2])
            qml.CNOT(wires=[0, 1])
            qml.CNOT(wires=[1, 2])
            return qml.expval(qml.Z(0) @ qml.Hadamard(wires=1) @ qml.Y(2))

        res = circuit()

        expected = -(np.cos(varphi) * np.sin(phi) + np.sin(varphi) * np.cos(theta)) / np.sqrt(2)
        assert np.allclose(res, expected, atol=tol(dev.shots))

    # pylint: disable=too-many-arguments
    @pytest.mark.parametrize(
        "base_obs, permuted_obs",
        list(zip(obs_lst, obs_permuted_lst)),
    )
    def test_wire_order_in_tensor_prod_observables(
        self, device, base_obs, permuted_obs, tol, skip_if
    ):
        """Test that when given a tensor observable the expectation value is the same regardless of the order of terms
        in the tensor observable, provided the wires each term acts on remain constant.

        eg:
        ob1 = qml.Z(0) @ qml.Y(1)
        ob2 = qml.Y(1) @ qml.Z(0)

        @qml.qnode(dev)
        def circ(obs):
            return qml.expval(obs)

        circ(ob1) == circ(ob2)
        """
        n_wires = 3
        dev = device(n_wires)
        if isinstance(dev, qml.Device):
            skip_if(dev, {"supports_tensor_observables": False})

        @qml.qnode(dev)
        def circ(ob):
            sub_routine(label_map=range(3))
            return qml.expval(ob)

        assert np.allclose(circ(base_obs), circ(permuted_obs), atol=tol(dev.shots), rtol=0)

    @pytest.mark.parametrize("label_map", label_maps)
    def test_wire_label_in_tensor_prod_observables(self, device, label_map, tol, skip_if):
        """Test that when given a tensor observable the expectation value is the same regardless of how the
        wires are labelled, as long as they match the device order.

        For example:

        dev1 = qml.device("default.qubit", wires=[0, 1, 2])
        dev2 = qml.device("default.qubit", wires=['c', 'b', 'a']

        def circ(wire_labels):
            return qml.expval(qml.Z(wire_labels[0]) @ qml.X(wire_labels[2]))

        c1, c2 = qml.QNode(circ, dev1), qml.QNode(circ, dev2)
        c1([0, 1, 2]) == c2(['c', 'b', 'a'])
        """
        dev = device(wires=3)
        dev_custom_labels = device(wires=label_map)
        if isinstance(dev, qml.Device):
            skip_if(dev, {"supports_tensor_observables": False})

        def circ(wire_labels):
            sub_routine(wire_labels)
            return qml.expval(qml.X(wire_labels[0]) @ qml.Y(wire_labels[1]) @ qml.Z(wire_labels[2]))

        circ_base_label = qml.QNode(circ, device=dev)
        circ_custom_label = qml.QNode(circ, device=dev_custom_labels)

        assert np.allclose(
            circ_base_label(wire_labels=range(3)),
            circ_custom_label(wire_labels=label_map),
            atol=tol(dev.shots),
            rtol=0,
        )

    def test_hermitian(self, device, tol, skip_if):
        """Test that a tensor product involving qml.Hermitian works correctly"""
        n_wires = 3
        dev = device(n_wires)

        if isinstance(dev, qml.Device):
            if "Hermitian" not in dev.observables:
                pytest.skip("Skipped because device does not support the Hermitian observable.")

            skip_if(dev, {"supports_tensor_observables": False})

        theta = 0.432
        phi = 0.123
        varphi = -0.543
        A_ = np.array(
            [
                [-6, 2 + 1j, -3, -5 + 2j],
                [2 - 1j, 0, 2 - 1j, -5 + 4j],
                [-3, 2 + 1j, 0, -4 + 3j],
                [-5 - 2j, -5 - 4j, -4 - 3j, -6],
            ]
        )

        @qml.qnode(dev)
        def circuit():
            qml.RX(theta, wires=[0])
            qml.RX(phi, wires=[1])
            qml.RX(varphi, wires=[2])
            qml.CNOT(wires=[0, 1])
            qml.CNOT(wires=[1, 2])
            return qml.expval(qml.Z(0) @ qml.Hermitian(A_, wires=[1, 2]))

        res = circuit()

        expected = 0.5 * (
            -6 * np.cos(theta) * (np.cos(varphi) + 1)
            - 2 * np.sin(varphi) * (np.cos(theta) + np.sin(phi) - 2 * np.cos(phi))
            + 3 * np.cos(varphi) * np.sin(phi)
            + np.sin(phi)
        )
        assert np.allclose(res, expected, atol=tol(dev.shots))

    def test_projector(self, device, tol, skip_if):
        """Test that a tensor product involving qml.Projector works correctly"""
        n_wires = 3
        dev = device(n_wires)

        if isinstance(dev, qml.Device):
            if "Projector" not in dev.observables:
                pytest.skip("Skipped because device does not support the Projector observable.")

            skip_if(dev, {"supports_tensor_observables": False})

        theta = 0.732
        phi = 0.523
        varphi = -0.543

        @qml.qnode(dev)
        def circuit(state):
            qml.RX(theta, wires=[0])
            qml.RX(phi, wires=[1])
            qml.RX(varphi, wires=[2])
            qml.CNOT(wires=[0, 1])
            qml.CNOT(wires=[1, 2])
            return qml.expval(qml.Z(0) @ qml.Projector(state, wires=[1, 2]))

        basis_state, state_vector = [0, 0], [1, 0, 0, 0]
        expected = (np.cos(varphi / 2) * np.cos(phi / 2) * np.cos(theta / 2)) ** 2 - (
            np.cos(varphi / 2) * np.sin(phi / 2) * np.sin(theta / 2)
        ) ** 2
        assert np.allclose(circuit(basis_state), expected, atol=tol(dev.shots))
        assert np.allclose(circuit(state_vector), expected, atol=tol(dev.shots))

        basis_state, state_vector = [0, 1], [0, 1, 0, 0]
        expected = (np.sin(varphi / 2) * np.cos(phi / 2) * np.cos(theta / 2)) ** 2 - (
            np.sin(varphi / 2) * np.sin(phi / 2) * np.sin(theta / 2)
        ) ** 2
        assert np.allclose(circuit(basis_state), expected, atol=tol(dev.shots))
        assert np.allclose(circuit(state_vector), expected, atol=tol(dev.shots))

        basis_state, state_vector = [1, 0], [0, 0, 1, 0]
        expected = (np.sin(varphi / 2) * np.sin(phi / 2) * np.cos(theta / 2)) ** 2 - (
            np.sin(varphi / 2) * np.cos(phi / 2) * np.sin(theta / 2)
        ) ** 2
        assert np.allclose(circuit(basis_state), expected, atol=tol(dev.shots))
        assert np.allclose(circuit(state_vector), expected, atol=tol(dev.shots))

        basis_state, state_vector = [1, 1], [0, 0, 0, 1]
        expected = (np.cos(varphi / 2) * np.sin(phi / 2) * np.cos(theta / 2)) ** 2 - (
            np.cos(varphi / 2) * np.cos(phi / 2) * np.sin(theta / 2)
        ) ** 2
        assert np.allclose(circuit(basis_state), expected, atol=tol(dev.shots))
        assert np.allclose(circuit(state_vector), expected, atol=tol(dev.shots))

    def test_sparse_hamiltonian_expval(self, device, tol):
        """Test that expectation values of sparse Hamiltonians are properly calculated."""
        n_wires = 4
        dev = device(n_wires)

        if isinstance(dev, qml.Device):
            if "SparseHamiltonian" not in dev.observables:
                pytest.skip(
                    "Skipped because device does not support the SparseHamiltonian observable."
                )
        if dev.shots:
            pytest.skip("SparseHamiltonian only supported in analytic mode")

        h_row = np.array([0, 1, 2, 3, 4, 5, 6, 7, 8, 9, 10, 11, 12, 13, 14, 15])
        h_col = np.array([15, 14, 13, 12, 11, 10, 9, 8, 7, 6, 5, 4, 3, 2, 1, 0])
        h_data = np.array(
            [-1, 1, 1, -1, -1, 1, 1, -1, -1, 1, 1, -1, -1, 1, 1, -1], dtype=np.complex128
        )
        h = csr_matrix((h_data, (h_row, h_col)), shape=(16, 16))  # XXYY

        @qml.qnode(dev, diff_method="parameter-shift")
        def result():
            qml.X(0)
            qml.X(2)
            qml.SingleExcitation(0.1, wires=[0, 1])
            qml.SingleExcitation(0.2, wires=[2, 3])
            qml.SingleExcitation(0.3, wires=[1, 2])
            return qml.expval(qml.SparseHamiltonian(h, wires=[0, 1, 2, 3]))

        res = result()
        exp_res = 0.019833838076209875
        assert np.allclose(res, exp_res, atol=tol(False))


@flaky(max_runs=10)
class TestSample:
    """Tests for the sample return type."""

    def test_sample_values(self, device, tol):
        """Tests if the samples returned by sample have
        the correct values
        """
        n_wires = 1
        dev = device(n_wires)

        if not dev.shots:
            pytest.skip("Device is in analytic mode, cannot test sampling.")

        @qml.qnode(dev)
        def circuit():
            qml.RX(1.5708, wires=[0])
            return qml.sample(qml.Z(0))

        res = circuit()

        # res should only contain 1 and -1
        assert np.allclose(res**2, 1, atol=tol(False))

    def test_sample_values_hermitian(self, device, tol):
        """Tests if the samples of a Hermitian observable returned by sample have
        the correct values
        """
        n_wires = 1
        dev = device(n_wires)

        if not dev.shots:
            pytest.skip("Device is in analytic mode, cannot test sampling.")

        if isinstance(dev, qml.Device) and "Hermitian" not in dev.observables:
            pytest.skip("Skipped because device does not support the Hermitian observable.")

        A_ = np.array([[1, 2j], [-2j, 0]])
        theta = 0.543

        @qml.qnode(dev)
        def circuit():
            qml.RX(theta, wires=[0])
            return qml.sample(qml.Hermitian(A_, wires=0))

        res = circuit().flatten()

        # res should only contain the eigenvalues of
        # the hermitian matrix
        eigvals = np.linalg.eigvalsh(A_)
        assert np.allclose(sorted(list(set(res.tolist()))), sorted(eigvals), atol=tol(dev.shots))
        # the analytic mean is 2*sin(theta)+0.5*cos(theta)+0.5
        assert np.allclose(
            np.mean(res), 2 * np.sin(theta) + 0.5 * np.cos(theta) + 0.5, atol=tol(False)
        )
        # the analytic variance is 0.25*(sin(theta)-4*cos(theta))^2
        assert np.allclose(
            np.var(res), 0.25 * (np.sin(theta) - 4 * np.cos(theta)) ** 2, atol=tol(False)
        )

    def test_sample_values_projector(self, device, tol):
        """Tests if the samples of a Projector observable returned by sample have
        the correct values
        """
        n_wires = 1
        dev = device(n_wires)

        if not dev.shots:
            pytest.skip("Device is in analytic mode, cannot test sampling.")

        if isinstance(dev, qml.Device) and "Projector" not in dev.observables:
            pytest.skip("Skipped because device does not support the Projector observable.")

        theta = 0.543

        @qml.qnode(dev)
        def circuit(state):
            qml.RX(theta, wires=[0])
            return qml.sample(qml.Projector(state, wires=0))

        expected = np.cos(theta / 2) ** 2
        res_basis = circuit([0]).flatten()
        res_state = circuit([1, 0]).flatten()
        # res should only contain 0 or 1, the eigenvalues of the projector
        assert np.allclose(sorted(list(set(res_basis.tolist()))), [0, 1], atol=tol(dev.shots))
        assert np.allclose(sorted(list(set(res_state.tolist()))), [0, 1], atol=tol(dev.shots))
        assert np.allclose(np.mean(res_basis), expected, atol=tol(False))
        assert np.allclose(np.mean(res_state), expected, atol=tol(False))
        assert np.allclose(np.var(res_basis), expected - (expected) ** 2, atol=tol(False))
        assert np.allclose(np.var(res_state), expected - (expected) ** 2, atol=tol(False))

        expected = np.sin(theta / 2) ** 2
        res_basis = circuit([1]).flatten()
        res_state = circuit([0, 1]).flatten()
        # res should only contain 0 or 1, the eigenvalues of the projector
        assert np.allclose(sorted(list(set(res_basis.tolist()))), [0, 1], atol=tol(dev.shots))
        assert np.allclose(sorted(list(set(res_state.tolist()))), [0, 1], atol=tol(dev.shots))
        assert np.allclose(np.mean(res_basis), expected, atol=tol(False))
        assert np.allclose(np.mean(res_state), expected, atol=tol(False))
        assert np.allclose(np.var(res_basis), expected - (expected) ** 2, atol=tol(False))
        assert np.allclose(np.var(res_state), expected - (expected) ** 2, atol=tol(False))

        expected = 0.5
        res = circuit(np.array([1, 1]) / np.sqrt(2)).flatten()
        assert np.allclose(sorted(list(set(res.tolist()))), [0, 1], atol=tol(dev.shots))
        assert np.allclose(np.mean(res), expected, atol=tol(False))
        assert np.allclose(np.var(res), expected - (expected) ** 2, atol=tol(False))

    def test_sample_values_hermitian_multi_qubit(self, device, tol):
        """Tests if the samples of a multi-qubit Hermitian observable returned by sample have
        the correct values
        """
        n_wires = 2
        dev = device(n_wires)

        if not dev.shots:
            pytest.skip("Device is in analytic mode, cannot test sampling.")

        if isinstance(dev, qml.Device) and "Hermitian" not in dev.observables:
            pytest.skip("Skipped because device does not support the Hermitian observable.")

        theta = 0.543
        A_ = np.array(
            [
                [1, 2j, 1 - 2j, 0.5j],
                [-2j, 0, 3 + 4j, 1],
                [1 + 2j, 3 - 4j, 0.75, 1.5 - 2j],
                [-0.5j, 1, 1.5 + 2j, -1],
            ]
        )

        @qml.qnode(dev)
        def circuit():
            qml.RX(theta, wires=[0])
            qml.RY(2 * theta, wires=[1])
            qml.CNOT(wires=[0, 1])
            return qml.sample(qml.Hermitian(A_, wires=[0, 1]))

        res = circuit().flatten()

        # res should only contain the eigenvalues of
        # the hermitian matrix
        eigvals = np.linalg.eigvalsh(A_)
        assert np.allclose(sorted(list(set(res.tolist()))), sorted(eigvals), atol=tol(dev.shots))

        # make sure the mean matches the analytic mean
        expected = (
            88 * np.sin(theta)
            + 24 * np.sin(2 * theta)
            - 40 * np.sin(3 * theta)
            + 5 * np.cos(theta)
            - 6 * np.cos(2 * theta)
            + 27 * np.cos(3 * theta)
            + 6
        ) / 32
        assert np.allclose(np.mean(res), expected, atol=tol(dev.shots))

    def test_sample_values_projector_multi_qubit(self, device, tol):
        """Tests if the samples of a multi-qubit Projector observable returned by sample have
        the correct values
        """
        n_wires = 2
        dev = device(n_wires)

        if not dev.shots:
            pytest.skip("Device is in analytic mode, cannot test sampling.")

        if isinstance(dev, qml.Device) and "Projector" not in dev.observables:
            pytest.skip("Skipped because device does not support the Projector observable.")

        theta = 0.543

        @qml.qnode(dev)
        def circuit(state):
            qml.RX(theta, wires=[0])
            qml.RY(2 * theta, wires=[1])
            qml.CNOT(wires=[0, 1])
            return qml.sample(qml.Projector(state, wires=[0, 1]))

        expected = (np.cos(theta / 2) * np.cos(theta)) ** 2
        res_basis = circuit([0, 0]).flatten()
        res_state = circuit([1, 0, 0, 0]).flatten()
        # res should only contain 0 or 1, the eigenvalues of the projector
        assert np.allclose(sorted(list(set(res_basis.tolist()))), [0, 1], atol=tol(dev.shots))
        assert np.allclose(sorted(list(set(res_state.tolist()))), [0, 1], atol=tol(dev.shots))
        assert np.allclose(np.mean(res_basis), expected, atol=tol(dev.shots))
        assert np.allclose(np.mean(res_state), expected, atol=tol(dev.shots))

        expected = (np.cos(theta / 2) * np.sin(theta)) ** 2
        res_basis = circuit([0, 1]).flatten()
        res_state = circuit([0, 1, 0, 0]).flatten()
        assert np.allclose(sorted(list(set(res_basis.tolist()))), [0, 1], atol=tol(dev.shots))
        assert np.allclose(sorted(list(set(res_state.tolist()))), [0, 1], atol=tol(dev.shots))
        assert np.allclose(np.mean(res_basis), expected, atol=tol(dev.shots))
        assert np.allclose(np.mean(res_state), expected, atol=tol(dev.shots))

        expected = (np.sin(theta / 2) * np.sin(theta)) ** 2
        res_basis = circuit([1, 0]).flatten()
        res_state = circuit([0, 0, 1, 0]).flatten()
        assert np.allclose(sorted(list(set(res_basis.tolist()))), [0, 1], atol=tol(dev.shots))
        assert np.allclose(sorted(list(set(res_state.tolist()))), [0, 1], atol=tol(dev.shots))
        assert np.allclose(np.mean(res_basis), expected, atol=tol(dev.shots))
        assert np.allclose(np.mean(res_state), expected, atol=tol(dev.shots))

        expected = (np.sin(theta / 2) * np.cos(theta)) ** 2
        res_basis = circuit([1, 1]).flatten()
        res_state = circuit([0, 0, 0, 1]).flatten()
        assert np.allclose(sorted(list(set(res_basis.tolist()))), [0, 1], atol=tol(dev.shots))
        assert np.allclose(sorted(list(set(res_state.tolist()))), [0, 1], atol=tol(dev.shots))
        assert np.allclose(np.mean(res_basis), expected, atol=tol(dev.shots))
        assert np.allclose(np.mean(res_state), expected, atol=tol(dev.shots))


@flaky(max_runs=10)
class TestTensorSample:
    """Test tensor sample values."""

    def test_paulix_pauliy(self, device, tol, skip_if):
        """Test that a tensor product involving PauliX and PauliY works correctly"""
        n_wires = 3
        dev = device(n_wires)

        if not dev.shots:
            pytest.skip("Device is in analytic mode, cannot test sampling.")

        if isinstance(dev, qml.Device):
            skip_if(dev, {"supports_tensor_observables": False})

        theta = 0.432
        phi = 0.123
        varphi = -0.543

        @qml.qnode(dev)
        def circuit():
            qml.RX(theta, wires=[0])
            qml.RX(phi, wires=[1])
            qml.RX(varphi, wires=[2])
            qml.CNOT(wires=[0, 1])
            qml.CNOT(wires=[1, 2])
            return qml.sample(qml.X(0) @ qml.Y(2))

        res = circuit()

        # res should only contain 1 and -1
        assert np.allclose(res**2, 1, atol=tol(False))

        mean = np.mean(res)
        expected = np.sin(theta) * np.sin(phi) * np.sin(varphi)
        assert np.allclose(mean, expected, atol=tol(False))

        var = np.var(res)
        expected = (
            8 * np.sin(theta) ** 2 * np.cos(2 * varphi) * np.sin(phi) ** 2
            - np.cos(2 * (theta - phi))
            - np.cos(2 * (theta + phi))
            + 2 * np.cos(2 * theta)
            + 2 * np.cos(2 * phi)
            + 14
        ) / 16
        assert np.allclose(var, expected, atol=tol(False))

    def test_pauliz_hadamard(self, device, tol, skip_if):
        """Test that a tensor product involving PauliZ and PauliY and hadamard works correctly"""
        n_wires = 3
        dev = device(n_wires)

        if not dev.shots:
            pytest.skip("Device is in analytic mode, cannot test sampling.")

        if isinstance(dev, qml.Device):
            skip_if(dev, {"supports_tensor_observables": False})

        theta = 0.432
        phi = 0.123
        varphi = -0.543

        @qml.qnode(dev)
        def circuit():
            qml.RX(theta, wires=[0])
            qml.RX(phi, wires=[1])
            qml.RX(varphi, wires=[2])
            qml.CNOT(wires=[0, 1])
            qml.CNOT(wires=[1, 2])
            return qml.sample(qml.Z(0) @ qml.Hadamard(wires=[1]) @ qml.Y(2))

        res = circuit()

        # s1 should only contain 1 and -1
        assert np.allclose(res**2, 1, atol=tol(False))

        mean = np.mean(res)
        expected = -(np.cos(varphi) * np.sin(phi) + np.sin(varphi) * np.cos(theta)) / np.sqrt(2)
        assert np.allclose(mean, expected, atol=tol(False))

        var = np.var(res)
        expected = (
            3
            + np.cos(2 * phi) * np.cos(varphi) ** 2
            - np.cos(2 * theta) * np.sin(varphi) ** 2
            - 2 * np.cos(theta) * np.sin(phi) * np.sin(2 * varphi)
        ) / 4
        assert np.allclose(var, expected, atol=tol(False))

    def test_hermitian(self, device, tol, skip_if):
        """Test that a tensor product involving qml.Hermitian works correctly"""
        n_wires = 3
        dev = device(n_wires)

        if not dev.shots:
            pytest.skip("Device is in analytic mode, cannot test sampling.")

        if isinstance(dev, qml.Device):
            if "Hermitian" not in dev.observables:
                pytest.skip("Skipped because device does not support the Hermitian observable.")

            skip_if(dev, {"supports_tensor_observables": False})

        theta = 0.432
        phi = 0.123
        varphi = -0.543

        A_ = 0.1 * np.array(
            [
                [-6, 2 + 1j, -3, -5 + 2j],
                [2 - 1j, 0, 2 - 1j, -5 + 4j],
                [-3, 2 + 1j, 0, -4 + 3j],
                [-5 - 2j, -5 - 4j, -4 - 3j, -6],
            ]
        )

        @qml.qnode(dev)
        def circuit():
            qml.RX(theta, wires=[0])
            qml.RX(phi, wires=[1])
            qml.RX(varphi, wires=[2])
            qml.CNOT(wires=[0, 1])
            qml.CNOT(wires=[1, 2])
            return qml.sample(qml.Z(0) @ qml.Hermitian(A_, wires=[1, 2]))

        res = circuit()

        # res should only contain the eigenvalues of
        # the hermitian matrix tensor product Z
        Z = np.diag([1, -1])
        eigvals = np.linalg.eigvalsh(np.kron(Z, A_))
        assert np.allclose(sorted(np.unique(res)), sorted(eigvals), atol=tol(False))

        mean = np.mean(res)
        expected = (
            0.1
            * 0.5
            * (
                -6 * np.cos(theta) * (np.cos(varphi) + 1)
                - 2 * np.sin(varphi) * (np.cos(theta) + np.sin(phi) - 2 * np.cos(phi))
                + 3 * np.cos(varphi) * np.sin(phi)
                + np.sin(phi)
            )
        )
        assert np.allclose(mean, expected, atol=tol(False))

        var = np.var(res)
        expected = (
            0.01
            * (
                1057
                - np.cos(2 * phi)
                + 12 * (27 + np.cos(2 * phi)) * np.cos(varphi)
                - 2 * np.cos(2 * varphi) * np.sin(phi) * (16 * np.cos(phi) + 21 * np.sin(phi))
                + 16 * np.sin(2 * phi)
                - 8 * (-17 + np.cos(2 * phi) + 2 * np.sin(2 * phi)) * np.sin(varphi)
                - 8 * np.cos(2 * theta) * (3 + 3 * np.cos(varphi) + np.sin(varphi)) ** 2
                - 24 * np.cos(phi) * (np.cos(phi) + 2 * np.sin(phi)) * np.sin(2 * varphi)
                - 8
                * np.cos(theta)
                * (
                    4
                    * np.cos(phi)
                    * (
                        4
                        + 8 * np.cos(varphi)
                        + np.cos(2 * varphi)
                        - (1 + 6 * np.cos(varphi)) * np.sin(varphi)
                    )
                    + np.sin(phi)
                    * (
                        15
                        + 8 * np.cos(varphi)
                        - 11 * np.cos(2 * varphi)
                        + 42 * np.sin(varphi)
                        + 3 * np.sin(2 * varphi)
                    )
                )
            )
            / 16
        )
        assert np.allclose(var, expected, atol=tol(False))

    def test_projector(self, device, tol, skip_if):  # pylint: disable=too-many-statements
        """Test that a tensor product involving qml.Projector works correctly"""
        n_wires = 3
        dev = device(n_wires)

        if not dev.shots:
            pytest.skip("Device is in analytic mode, cannot test sampling.")

        if isinstance(dev, qml.Device):
            if "Projector" not in dev.observables:
                pytest.skip("Skipped because device does not support the Projector observable.")

            skip_if(dev, {"supports_tensor_observables": False})

        theta = 1.432
        phi = 1.123
        varphi = -0.543

        @qml.qnode(dev)
        def circuit(state):
            qml.RX(theta, wires=[0])
            qml.RX(phi, wires=[1])
            qml.RX(varphi, wires=[2])
            qml.CNOT(wires=[0, 1])
            qml.CNOT(wires=[1, 2])
            return qml.sample(qml.Z(0) @ qml.Projector(state, wires=[1, 2]))

        res_basis = circuit([0, 0]).flatten()
        res_state = circuit([1, 0, 0, 0]).flatten()
        expected_mean = (np.cos(varphi / 2) * np.cos(phi / 2) * np.cos(theta / 2)) ** 2 - (
            np.cos(varphi / 2) * np.sin(phi / 2) * np.sin(theta / 2)
        ) ** 2
        expected_var = (
            (np.cos(varphi / 2) * np.cos(phi / 2) * np.cos(theta / 2)) ** 2
            + (np.cos(varphi / 2) * np.sin(phi / 2) * np.sin(theta / 2)) ** 2
            - (
                (np.cos(varphi / 2) * np.cos(phi / 2) * np.cos(theta / 2)) ** 2
                - (np.cos(varphi / 2) * np.sin(phi / 2) * np.sin(theta / 2)) ** 2
            )
            ** 2
        )
        # res should only contain the eigenvalues of the projector matrix tensor product Z, i.e. {-1, 0, 1}
        assert np.allclose(sorted(np.unique(res_basis)), [-1, 0, 1], atol=tol(False))
        assert np.allclose(sorted(np.unique(res_state)), [-1, 0, 1], atol=tol(False))
        assert np.allclose(np.mean(res_basis), expected_mean, atol=tol(False))
        assert np.allclose(np.mean(res_state), expected_mean, atol=tol(False))
        assert np.allclose(np.var(res_basis), expected_var, atol=tol(False))
        assert np.allclose(np.var(res_state), expected_var, atol=tol(False))

        res_basis = circuit([0, 1]).flatten()
        res_state = circuit([0, 1, 0, 0]).flatten()
        expected_mean = (np.sin(varphi / 2) * np.cos(phi / 2) * np.cos(theta / 2)) ** 2 - (
            np.sin(varphi / 2) * np.sin(phi / 2) * np.sin(theta / 2)
        ) ** 2
        expected_var = (
            (np.sin(varphi / 2) * np.cos(phi / 2) * np.cos(theta / 2)) ** 2
            + (np.sin(varphi / 2) * np.sin(phi / 2) * np.sin(theta / 2)) ** 2
            - (
                (np.sin(varphi / 2) * np.cos(phi / 2) * np.cos(theta / 2)) ** 2
                - (np.sin(varphi / 2) * np.sin(phi / 2) * np.sin(theta / 2)) ** 2
            )
            ** 2
        )
        assert np.allclose(sorted(np.unique(res_basis)), [-1, 0, 1], atol=tol(False))
        assert np.allclose(sorted(np.unique(res_state)), [-1, 0, 1], atol=tol(False))
        assert np.allclose(np.mean(res_basis), expected_mean, atol=tol(False))
        assert np.allclose(np.mean(res_state), expected_mean, atol=tol(False))
        assert np.allclose(np.var(res_basis), expected_var, atol=tol(False))
        assert np.allclose(np.var(res_state), expected_var, atol=tol(False))

        res_basis = circuit([1, 0]).flatten()
        res_state = circuit([0, 0, 1, 0]).flatten()
        expected_mean = (np.sin(varphi / 2) * np.sin(phi / 2) * np.cos(theta / 2)) ** 2 - (
            np.sin(varphi / 2) * np.cos(phi / 2) * np.sin(theta / 2)
        ) ** 2
        expected_var = (
            (np.sin(varphi / 2) * np.sin(phi / 2) * np.cos(theta / 2)) ** 2
            + (np.sin(varphi / 2) * np.cos(phi / 2) * np.sin(theta / 2)) ** 2
            - (
                (np.sin(varphi / 2) * np.sin(phi / 2) * np.cos(theta / 2)) ** 2
                - (np.sin(varphi / 2) * np.cos(phi / 2) * np.sin(theta / 2)) ** 2
            )
            ** 2
        )
        assert np.allclose(sorted(np.unique(res_basis)), [-1, 0, 1], atol=tol(False))
        assert np.allclose(sorted(np.unique(res_state)), [-1, 0, 1], atol=tol(False))
        assert np.allclose(np.mean(res_basis), expected_mean, atol=tol(False))
        assert np.allclose(np.mean(res_state), expected_mean, atol=tol(False))
        assert np.allclose(np.var(res_basis), expected_var, atol=tol(False))
        assert np.allclose(np.var(res_state), expected_var, atol=tol(False))

        res_basis = circuit([1, 1]).flatten()
        res_state = circuit([0, 0, 0, 1]).flatten()
        expected_mean = (np.cos(varphi / 2) * np.sin(phi / 2) * np.cos(theta / 2)) ** 2 - (
            np.cos(varphi / 2) * np.cos(phi / 2) * np.sin(theta / 2)
        ) ** 2
        expected_var = (
            (np.cos(varphi / 2) * np.sin(phi / 2) * np.cos(theta / 2)) ** 2
            + (np.cos(varphi / 2) * np.cos(phi / 2) * np.sin(theta / 2)) ** 2
            - (
                (np.cos(varphi / 2) * np.sin(phi / 2) * np.cos(theta / 2)) ** 2
                - (np.cos(varphi / 2) * np.cos(phi / 2) * np.sin(theta / 2)) ** 2
            )
            ** 2
        )
        assert np.allclose(sorted(np.unique(res_basis)), [-1, 0, 1], atol=tol(False))
        assert np.allclose(sorted(np.unique(res_state)), [-1, 0, 1], atol=tol(False))
        assert np.allclose(np.mean(res_basis), expected_mean, atol=tol(False))
        assert np.allclose(np.mean(res_state), expected_mean, atol=tol(False))
        assert np.allclose(np.var(res_basis), expected_var, atol=tol(False))
        assert np.allclose(np.var(res_state), expected_var, atol=tol(False))

        res = circuit(np.array([1, 0, 0, 1]) / np.sqrt(2))
        expected_mean = 0.5 * (
            (np.cos(theta / 2) * np.cos(phi / 2) * np.cos(varphi / 2)) ** 2
            + (np.cos(theta / 2) * np.sin(phi / 2) * np.cos(varphi / 2)) ** 2
            - (np.sin(theta / 2) * np.sin(phi / 2) * np.cos(varphi / 2)) ** 2
            - (np.sin(theta / 2) * np.cos(phi / 2) * np.cos(varphi / 2)) ** 2
        )
        expected_var = (
            0.5
            * (
                (np.cos(theta / 2) * np.cos(phi / 2) * np.cos(varphi / 2)) ** 2
                + (np.cos(theta / 2) * np.sin(phi / 2) * np.cos(varphi / 2)) ** 2
                + (np.sin(theta / 2) * np.sin(phi / 2) * np.cos(varphi / 2)) ** 2
                + (np.sin(theta / 2) * np.cos(phi / 2) * np.cos(varphi / 2)) ** 2
            )
            - expected_mean**2
        )
        assert np.allclose(sorted(np.unique(res)), [-1, 0, 1], atol=tol(False))
        assert np.allclose(np.mean(res), expected_mean, atol=tol(False))
        assert np.allclose(np.var(res), expected_var, atol=tol(False))


@flaky(max_runs=10)
class TestVar:
    """Tests for the variance return type"""

    def test_var(self, device, tol):
        """Tests if the samples returned by sample have
        the correct values
        """
        n_wires = 2
        dev = device(n_wires)

        phi = 0.543
        theta = 0.6543

        @qml.qnode(dev)
        def circuit():
            qml.RX(phi, wires=[0])
            qml.RY(theta, wires=[0])
            return qml.var(qml.Z(0))

        res = circuit()

        expected = 0.25 * (3 - np.cos(2 * theta) - 2 * np.cos(theta) ** 2 * np.cos(2 * phi))
        assert np.allclose(res, expected, atol=tol(dev.shots))

    def test_var_hermitian(self, device, tol):
        """Tests if the samples of a Hermitian observable returned by sample have
        the correct values
        """
        n_wires = 2
        dev = device(n_wires)

        if isinstance(dev, qml.Device) and "Hermitian" not in dev.observables:
            pytest.skip("Skipped because device does not support the Hermitian observable.")

        phi = 0.543
        theta = 0.6543
        # test correct variance for <H> of a rotated state
        H = 0.1 * np.array([[4, -1 + 6j], [-1 - 6j, 2]])

        @qml.qnode(dev)
        def circuit():
            qml.RX(phi, wires=[0])
            qml.RY(theta, wires=[0])
            return qml.var(qml.Hermitian(H, wires=0))

        res = circuit()

        expected = (
            0.01
            * 0.5
            * (
                2 * np.sin(2 * theta) * np.cos(phi) ** 2
                + 24 * np.sin(phi) * np.cos(phi) * (np.sin(theta) - np.cos(theta))
                + 35 * np.cos(2 * phi)
                + 39
            )
        )

        assert np.allclose(res, expected, atol=tol(dev.shots))

    def test_var_projector(self, device, tol):
        """Tests if the samples of a Projector observable returned by sample have
        the correct values
        """
        n_wires = 2
        dev = device(n_wires)

        if isinstance(dev, qml.Device) and "Projector" not in dev.observables:
            pytest.skip("Skipped because device does not support the Projector observable.")

        phi = 0.543
        theta = 0.654

        @qml.qnode(dev)
        def circuit(state):
            qml.RX(phi, wires=[0])
            qml.RY(theta, wires=[1])
            qml.CNOT(wires=[0, 1])
            return qml.var(qml.Projector(state, wires=[0, 1]))

        res_basis = circuit([0, 0])
        res_state = circuit([1, 0, 0, 0])
        expected = (np.cos(phi / 2) * np.cos(theta / 2)) ** 2 - (
            (np.cos(phi / 2) * np.cos(theta / 2)) ** 2
        ) ** 2
        assert np.allclose(res_basis, expected, atol=tol(dev.shots))
        assert np.allclose(res_state, expected, atol=tol(dev.shots))

        res_basis = circuit([0, 1])
        res_state = circuit([0, 1, 0, 0])
        expected = (np.cos(phi / 2) * np.sin(theta / 2)) ** 2 - (
            (np.cos(phi / 2) * np.sin(theta / 2)) ** 2
        ) ** 2
        assert np.allclose(res_basis, expected, atol=tol(dev.shots))
        assert np.allclose(res_state, expected, atol=tol(dev.shots))

        res_basis = circuit([1, 0])
        res_state = circuit([0, 0, 1, 0])
        expected = (np.sin(phi / 2) * np.sin(theta / 2)) ** 2 - (
            (np.sin(phi / 2) * np.sin(theta / 2)) ** 2
        ) ** 2
        assert np.allclose(res_basis, expected, atol=tol(dev.shots))
        assert np.allclose(res_state, expected, atol=tol(dev.shots))

        res_basis = circuit([1, 1])
        res_state = circuit([0, 0, 0, 1])
        expected = (np.sin(phi / 2) * np.cos(theta / 2)) ** 2 - (
            (np.sin(phi / 2) * np.cos(theta / 2)) ** 2
        ) ** 2
        assert np.allclose(res_basis, expected, atol=tol(dev.shots))
        assert np.allclose(res_state, expected, atol=tol(dev.shots))

        res = circuit(np.array([1, 0, 0, 1]) / np.sqrt(2))
        expected_mean = 0.5 * (
            (np.cos(theta / 2) * np.cos(phi / 2)) ** 2 + (np.cos(theta / 2) * np.sin(phi / 2)) ** 2
        )
        expected_var = expected_mean - expected_mean**2
        assert np.allclose(res, expected_var, atol=tol(dev.shots))


@flaky(max_runs=10)
class TestTensorVar:
    """Test tensor variance measurements."""

    def test_paulix_pauliy(self, device, tol, skip_if):
        """Test that a tensor product involving PauliX and PauliY works correctly"""
        n_wires = 3
        dev = device(n_wires)
        if isinstance(dev, qml.Device):
            skip_if(dev, {"supports_tensor_observables": False})

        theta = 0.432
        phi = 0.123
        varphi = -0.543

        @qml.qnode(dev)
        def circuit():
            qml.RX(theta, wires=[0])
            qml.RX(phi, wires=[1])
            qml.RX(varphi, wires=[2])
            qml.CNOT(wires=[0, 1])
            qml.CNOT(wires=[1, 2])
            return qml.var(qml.X(0) @ qml.Y(2))

        res = circuit()

        expected = (
            8 * np.sin(theta) ** 2 * np.cos(2 * varphi) * np.sin(phi) ** 2
            - np.cos(2 * (theta - phi))
            - np.cos(2 * (theta + phi))
            + 2 * np.cos(2 * theta)
            + 2 * np.cos(2 * phi)
            + 14
        ) / 16
        assert np.allclose(res, expected, atol=tol(dev.shots))

    def test_pauliz_hadamard(self, device, tol, skip_if):
        """Test that a tensor product involving PauliZ and PauliY and hadamard works correctly"""
        n_wires = 3
        dev = device(n_wires)
        if isinstance(dev, qml.Device):
            skip_if(dev, {"supports_tensor_observables": False})

        theta = 0.432
        phi = 0.123
        varphi = -0.543

        @qml.qnode(dev)
        def circuit():
            qml.RX(theta, wires=[0])
            qml.RX(phi, wires=[1])
            qml.RX(varphi, wires=[2])
            qml.CNOT(wires=[0, 1])
            qml.CNOT(wires=[1, 2])
            return qml.var(qml.Z(0) @ qml.Hadamard(wires=[1]) @ qml.Y(2))

        res = circuit()

        expected = (
            3
            + np.cos(2 * phi) * np.cos(varphi) ** 2
            - np.cos(2 * theta) * np.sin(varphi) ** 2
            - 2 * np.cos(theta) * np.sin(phi) * np.sin(2 * varphi)
        ) / 4
        assert np.allclose(res, expected, atol=tol(dev.shots))

    # pylint: disable=too-many-arguments

    @pytest.mark.parametrize(
        "base_obs, permuted_obs",
        list(zip(obs_lst, obs_permuted_lst)),
    )
    def test_wire_order_in_tensor_prod_observables(
        self, device, base_obs, permuted_obs, tol, skip_if
    ):
        """Test that when given a tensor observable the variance is the same regardless of the order of terms
        in the tensor observable, provided the wires each term acts on remain constant.

        eg:
        ob1 = qml.Z(0) @ qml.Y(1)
        ob2 = qml.Y(1) @ qml.Z(0)

        @qml.qnode(dev)
        def circ(obs):
            return qml.var(obs)

        circ(ob1) == circ(ob2)
        """
        n_wires = 3
        dev = device(n_wires)
        if isinstance(dev, qml.Device):
            skip_if(dev, {"supports_tensor_observables": False})

        @qml.qnode(dev)
        def circ(ob):
            sub_routine(label_map=range(3))
            return qml.var(ob)

        assert np.allclose(circ(base_obs), circ(permuted_obs), atol=tol(dev.shots), rtol=0)

    @pytest.mark.parametrize("label_map", label_maps)
    def test_wire_label_in_tensor_prod_observables(self, device, label_map, tol, skip_if):
        """Test that when given a tensor observable the variance is the same regardless of how the
        wires are labelled, as long as they match the device order.

        eg:
        dev1 = qml.device("default.qubit", wires=[0, 1, 2])
        dev2 = qml.device("default.qubit", wires=['c', 'b', 'a']

        def circ(wire_labels):
            return qml.var(qml.Z(wire_labels[0]) @ qml.X(wire_labels[2]))

        c1, c2 = qml.QNode(circ, dev1), qml.QNode(circ, dev2)
        c1([0, 1, 2]) == c2(['c', 'b', 'a'])
        """
        dev = device(wires=3)
        dev_custom_labels = device(wires=label_map)
        if isinstance(dev, qml.Device):
            skip_if(dev, {"supports_tensor_observables": False})

        def circ(wire_labels):
            sub_routine(wire_labels)
            return qml.var(qml.X(wire_labels[0]) @ qml.Y(wire_labels[1]) @ qml.Z(wire_labels[2]))

        circ_base_label = qml.QNode(circ, device=dev)
        circ_custom_label = qml.QNode(circ, device=dev_custom_labels)

        assert np.allclose(
            circ_base_label(wire_labels=range(3)),
            circ_custom_label(wire_labels=label_map),
            atol=tol(dev.shots),
            rtol=0,
        )

    def test_hermitian(self, device, tol, skip_if):
        """Test that a tensor product involving qml.Hermitian works correctly"""
        n_wires = 3
        dev = device(n_wires)

        if isinstance(dev, qml.Device):
            if "Hermitian" not in dev.observables:
                pytest.skip("Skipped because device does not support the Hermitian observable.")

            skip_if(dev, {"supports_tensor_observables": False})

        theta = 0.432
        phi = 0.123
        varphi = -0.543

        A_ = 0.1 * np.array(
            [
                [-6, 2 + 1j, -3, -5 + 2j],
                [2 - 1j, 0, 2 - 1j, -5 + 4j],
                [-3, 2 + 1j, 0, -4 + 3j],
                [-5 - 2j, -5 - 4j, -4 - 3j, -6],
            ]
        )

        @qml.qnode(dev)
        def circuit():
            qml.RX(theta, wires=[0])
            qml.RX(phi, wires=[1])
            qml.RX(varphi, wires=[2])
            qml.CNOT(wires=[0, 1])
            qml.CNOT(wires=[1, 2])
            return qml.var(qml.Z(0) @ qml.Hermitian(A_, wires=[1, 2]))

        res = circuit()

        expected = (
            0.01
            * (
                1057
                - np.cos(2 * phi)
                + 12 * (27 + np.cos(2 * phi)) * np.cos(varphi)
                - 2 * np.cos(2 * varphi) * np.sin(phi) * (16 * np.cos(phi) + 21 * np.sin(phi))
                + 16 * np.sin(2 * phi)
                - 8 * (-17 + np.cos(2 * phi) + 2 * np.sin(2 * phi)) * np.sin(varphi)
                - 8 * np.cos(2 * theta) * (3 + 3 * np.cos(varphi) + np.sin(varphi)) ** 2
                - 24 * np.cos(phi) * (np.cos(phi) + 2 * np.sin(phi)) * np.sin(2 * varphi)
                - 8
                * np.cos(theta)
                * (
                    4
                    * np.cos(phi)
                    * (
                        4
                        + 8 * np.cos(varphi)
                        + np.cos(2 * varphi)
                        - (1 + 6 * np.cos(varphi)) * np.sin(varphi)
                    )
                    + np.sin(phi)
                    * (
                        15
                        + 8 * np.cos(varphi)
                        - 11 * np.cos(2 * varphi)
                        + 42 * np.sin(varphi)
                        + 3 * np.sin(2 * varphi)
                    )
                )
            )
            / 16
        )

        assert np.allclose(res, expected, atol=tol(dev.shots))

    def test_projector(self, device, tol, skip_if):
        """Test that a tensor product involving qml.Projector works correctly"""
        n_wires = 3
        dev = device(n_wires)

        if isinstance(dev, qml.Device):
            if "Projector" not in dev.observables:
                pytest.skip("Skipped because device does not support the Projector observable.")

            skip_if(dev, {"supports_tensor_observables": False})

        theta = 0.432
        phi = 0.123
        varphi = -0.543

        @qml.qnode(dev)
        def circuit(basis_state):
            qml.RX(theta, wires=[0])
            qml.RX(phi, wires=[1])
            qml.RX(varphi, wires=[2])
            qml.CNOT(wires=[0, 1])
            qml.CNOT(wires=[1, 2])
            return qml.var(qml.Z(0) @ qml.Projector(basis_state, wires=[1, 2]))

        res_basis = circuit([0, 0])
        res_state = circuit([1, 0, 0, 0])
        expected = (
            (np.cos(varphi / 2) * np.cos(phi / 2) * np.cos(theta / 2)) ** 2
            + (np.cos(varphi / 2) * np.sin(phi / 2) * np.sin(theta / 2)) ** 2
        ) - (
            (np.cos(varphi / 2) * np.cos(phi / 2) * np.cos(theta / 2)) ** 2
            - (np.cos(varphi / 2) * np.sin(phi / 2) * np.sin(theta / 2)) ** 2
        ) ** 2
        assert np.allclose(res_basis, expected, atol=tol(dev.shots))
        assert np.allclose(res_state, expected, atol=tol(dev.shots))

        res_basis = circuit([0, 1])
        res_state = circuit([0, 1, 0, 0])
        expected = (
            (np.sin(varphi / 2) * np.cos(phi / 2) * np.cos(theta / 2)) ** 2
            + (np.sin(varphi / 2) * np.sin(phi / 2) * np.sin(theta / 2)) ** 2
        ) - (
            (np.sin(varphi / 2) * np.cos(phi / 2) * np.cos(theta / 2)) ** 2
            - (np.sin(varphi / 2) * np.sin(phi / 2) * np.sin(theta / 2)) ** 2
        ) ** 2
        assert np.allclose(res_basis, expected, atol=tol(dev.shots))
        assert np.allclose(res_state, expected, atol=tol(dev.shots))

        res_basis = circuit([1, 0])
        res_state = circuit([0, 0, 1, 0])
        expected = (
            (np.sin(varphi / 2) * np.sin(phi / 2) * np.cos(theta / 2)) ** 2
            + (np.sin(varphi / 2) * np.cos(phi / 2) * np.sin(theta / 2)) ** 2
        ) - (
            (np.sin(varphi / 2) * np.sin(phi / 2) * np.cos(theta / 2)) ** 2
            - (np.sin(varphi / 2) * np.cos(phi / 2) * np.sin(theta / 2)) ** 2
        ) ** 2
        assert np.allclose(res_basis, expected, atol=tol(dev.shots))
        assert np.allclose(res_state, expected, atol=tol(dev.shots))

        res_basis = circuit([1, 1])
        res_state = circuit([0, 0, 0, 1])
        expected = (
            (np.cos(varphi / 2) * np.sin(phi / 2) * np.cos(theta / 2)) ** 2
            + (np.cos(varphi / 2) * np.cos(phi / 2) * np.sin(theta / 2)) ** 2
        ) - (
            (np.cos(varphi / 2) * np.sin(phi / 2) * np.cos(theta / 2)) ** 2
            - (np.cos(varphi / 2) * np.cos(phi / 2) * np.sin(theta / 2)) ** 2
        ) ** 2
        assert np.allclose(res_basis, expected, atol=tol(dev.shots))
        assert np.allclose(res_state, expected, atol=tol(dev.shots))

        res = circuit(np.array([1, 0, 0, 1]) / np.sqrt(2))
        expected_mean = 0.5 * (
            (np.cos(theta / 2) * np.cos(phi / 2) * np.cos(varphi / 2)) ** 2
            + (np.cos(theta / 2) * np.sin(phi / 2) * np.cos(varphi / 2)) ** 2
            - (np.sin(theta / 2) * np.sin(phi / 2) * np.cos(varphi / 2)) ** 2
            - (np.sin(theta / 2) * np.cos(phi / 2) * np.cos(varphi / 2)) ** 2
        )
        expected_var = (
            0.5
            * (
                (np.cos(theta / 2) * np.cos(phi / 2) * np.cos(varphi / 2)) ** 2
                + (np.cos(theta / 2) * np.sin(phi / 2) * np.cos(varphi / 2)) ** 2
                + (np.sin(theta / 2) * np.sin(phi / 2) * np.cos(varphi / 2)) ** 2
                + (np.sin(theta / 2) * np.cos(phi / 2) * np.cos(varphi / 2)) ** 2
            )
            - expected_mean**2
        )
        assert np.allclose(res, expected_var, atol=tol(False))


def _skip_test_for_braket(dev):
    """Skip the specific test because the Braket plugin does not yet support custom measurement processes."""
    if "braket" in getattr(dev, "short_name", dev.name):
        pytest.skip(f"Custom measurement test skipped for {dev.short_name}.")


class TestSampleMeasurement:
    """Tests for the SampleMeasurement class."""

    def test_custom_sample_measurement(self, device):
        """Test the execution of a custom sampled measurement."""

        dev = device(2)
        _skip_test_for_braket(dev)

        if not dev.shots:
            pytest.skip("Shots must be specified in the device to compute a sampled measurement.")

        class MyMeasurement(SampleMeasurement):
            """Dummy sampled measurement."""

            def process_samples(self, samples, wire_order, shot_range=None, bin_size=None):
                return 1

            def process_counts(self, counts: dict, wire_order: Wires):
                return 1

        @qml.qnode(dev)
        def circuit():
            qml.X(0)
            return MyMeasurement(wires=[0]), MyMeasurement(wires=[1])

        res = circuit()
        assert qml.math.allequal(res, [1, 1])

    def test_sample_measurement_without_shots(self, device):
        """Test that executing a sampled measurement with ``shots=None`` raises an error."""
        dev = device(2)

        if dev.shots:
            pytest.skip("If shots!=None no error is raised.")

        class MyMeasurement(SampleMeasurement):
            """Dummy sampled measurement."""

            def process_samples(self, samples, wire_order, shot_range=None, bin_size=None):
                return 1

            def process_counts(self, counts: dict, wire_order: Wires):
                return 1

        @qml.qnode(dev)
        def circuit():
            qml.X(0)
            return MyMeasurement(wires=[0]), MyMeasurement(wires=[1])

        with pytest.raises((ValueError, qml.DeviceError)):
            circuit()

    def test_method_overriden_by_device(self, device):
        """Test that the device can override a measurement process."""
        dev = device(2)
        if isinstance(dev, qml.devices.Device):
            pytest.skip("test specific for old device interface.")
        _skip_test_for_braket(dev)

        if dev.shots is None:
            pytest.skip(
                "The number of shots has to be explicitly set on the device when using "
                "sample-based measurements."
            )

        @qml.qnode(dev)
        def circuit():
            qml.X(0)
            return qml.sample(wires=0), qml.sample(wires=1)

        circuit.device.measurement_map[SampleMP] = "test_method"
        circuit.device.test_method = lambda obs, shot_range=None, bin_size=None: 2

        assert qml.math.allequal(circuit(), [2, 2])


class TestStateMeasurement:
    """Tests for the SampleMeasurement class."""

    def test_custom_state_measurement(self, device):
        """Test the execution of a custom state measurement."""
        dev = device(2)
        _skip_test_for_braket(dev)

        if dev.shots:
            pytest.skip("Some plugins don't update state information when shots is not None.")

        class MyMeasurement(StateMeasurement):
            """Dummy state measurement."""

            def process_state(self, state, wire_order):
                return 1

        @qml.qnode(dev)
        def circuit():
            qml.X(0)
            return MyMeasurement()

        assert circuit() == 1

    def test_sample_measurement_with_shots(self, device):
        """Test that executing a state measurement with shots raises a warning."""
        dev = device(2)
        _skip_test_for_braket(dev)

        if not dev.shots:
            pytest.skip("If shots=None no warning is raised.")

        class MyMeasurement(StateMeasurement):
            """Dummy state measurement."""

            def process_state(self, state, wire_order):
                return 1

        @qml.qnode(dev)
        def circuit():
            qml.X(0)
            return MyMeasurement()

        if isinstance(dev, qml.Device):
            with pytest.warns(
                UserWarning,
                match="Requested measurement MyMeasurement with finite shots",
            ):
                circuit()
        else:
            with pytest.raises(qml.DeviceError):
                circuit()

    def test_method_overriden_by_device(self, device):
        """Test that the device can override a measurement process."""
        dev = device(2)

        _skip_test_for_braket(dev)
        if isinstance(dev, qml.devices.Device):
            pytest.skip("test is specific to old device interface")

        @qml.qnode(dev, interface="autograd", diff_method=None)
        def circuit():
            qml.X(0)
            return qml.state()

        circuit.device.measurement_map[StateMP] = "test_method"
        circuit.device.test_method = lambda obs, shot_range=None, bin_size=None: 2

        assert circuit() == 2


class TestCustomMeasurement:
    """Tests for the CustomMeasurement class."""

    def test_custom_measurement(self, device):
        """Test the execution of a custom measurement."""
        dev = device(2)
        _skip_test_for_braket(dev)

        class MyMeasurement(MeasurementTransform):
            """Dummy measurement transform."""

            def process(self, tape, device):
                return 1

        if isinstance(dev, qml.devices.Device):
            tape = qml.tape.QuantumScript([], [MyMeasurement()])
            try:
                dev.preprocess()[0]((tape,))
            except qml.DeviceError:
                pytest.xfail("Device does not support custom measurement transforms.")

        @qml.qnode(dev)
        def circuit():
            qml.X(0)
            return MyMeasurement()

        assert circuit() == 1

    def test_method_overriden_by_device(self, device):
        """Test that the device can override a measurement process."""
        dev = device(2)
        if isinstance(dev, qml.devices.Device):
            pytest.skip("test specific to old device interface.")
        _skip_test_for_braket(dev)

        if dev.shots is None:
            pytest.skip(
                "The number of shots has to be explicitly set on the device when using "
                "sample-based measurements."
            )

        @qml.qnode(dev)
        def circuit():
            qml.X(0)
            return qml.classical_shadow(wires=0)

        circuit.device.measurement_map[ClassicalShadowMP] = "test_method"
        circuit.device.test_method = lambda tape: 2

        assert circuit() == 2<|MERGE_RESOLUTION|>--- conflicted
+++ resolved
@@ -436,11 +436,7 @@
 
         res_dq = qml.QNode(circuit, qml.device("default.qubit"))()
         res = qml.QNode(circuit, dev)()
-<<<<<<< HEAD
-        assert res.shape == ()
-=======
         assert qml.math.shape(res) == ()
->>>>>>> 68020ca6
         assert np.isclose(res, res_dq, atol=tol(dev.shots))
 
 
