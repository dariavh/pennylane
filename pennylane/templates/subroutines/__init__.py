# Copyright 2018-2021 Xanadu Quantum Technologies Inc.

# Licensed under the Apache License, Version 2.0 (the "License");
# you may not use this file except in compliance with the License.
# You may obtain a copy of the License at

#     http://www.apache.org/licenses/LICENSE-2.0

# Unless required by applicable law or agreed to in writing, software
# distributed under the License is distributed on an "AS IS" BASIS,
# WITHOUT WARRANTIES OR CONDITIONS OF ANY KIND, either express or implied.
# See the License for the specific language governing permissions and
# limitations under the License.
r"""
Subroutines are the most basic template, consisting of a collection of quantum operations, and not fulfilling
any of the characteristics of other templates (i.e. to prepare a specific state, to be repeated or to encode features).
"""

from .arbitrary_unitary import ArbitraryUnitary
from .commuting_evolution import CommutingEvolution
from .fermionic_double_excitation import FermionicDoubleExcitation
from .interferometer import Interferometer
from .fermionic_single_excitation import FermionicSingleExcitation
from .uccsd import UCCSD
from .approx_time_evolution import ApproxTimeEvolution
from .permute import Permute
from .qpe import QuantumPhaseEstimation
from .qmc import QuantumMonteCarlo
from .all_singles_doubles import AllSinglesDoubles
from .grover import GroverOperator
from .qft import QFT
from .kupccgsd import kUpCCGSD
from .hilbert_schmidt import HilbertSchmidt, LocalHilbertSchmidt
from .flip_sign import FlipSign
from .basis_rotation import BasisRotation
from .qsvt import QSVT, qsvt
from .select import Select
from .qdrift import QDrift
from .controlled_sequence import ControlledSequence
from .trotter import TrotterProduct
from .aqft import AQFT
<<<<<<< HEAD
=======
from .fable import FABLE
>>>>>>> 46afaa5c
from .reflection import Reflection
from .amplitude_amplification import AmplitudeAmplification<|MERGE_RESOLUTION|>--- conflicted
+++ resolved
@@ -39,9 +39,6 @@
 from .controlled_sequence import ControlledSequence
 from .trotter import TrotterProduct
 from .aqft import AQFT
-<<<<<<< HEAD
-=======
 from .fable import FABLE
->>>>>>> 46afaa5c
 from .reflection import Reflection
 from .amplitude_amplification import AmplitudeAmplification