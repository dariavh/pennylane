# Copyright 2018-2023 Xanadu Quantum Technologies Inc.

# Licensed under the Apache License, Version 2.0 (the "License");
# you may not use this file except in compliance with the License.
# You may obtain a copy of the License at

#     http://www.apache.org/licenses/LICENSE-2.0

# Unless required by applicable law or agreed to in writing, software
# distributed under the License is distributed on an "AS IS" BASIS,
# WITHOUT WARRANTIES OR CONDITIONS OF ANY KIND, either express or implied.
# See the License for the specific language governing permissions and
# limitations under the License.
"""
Contains templates for Suzuki-Trotter approximation based subroutines.
"""
import copy

import pennylane as qml
from pennylane.ops import Sum
from pennylane.ops.op_math import SProd
from pennylane.resource.error import ErrorOperation, SpectralNormError
from pennylane.wires import Wires


def _scalar(order):
    """Compute the scalar used in the recursive expression.

    Args:
        order (int): order of Trotter product (assume order is an even integer > 2).

    Returns:
        float: scalar to be used in the recursive expression.
    """
    root = 1 / (order - 1)
    return (4 - 4**root) ** -1


@qml.QueuingManager.stop_recording()
def _recursive_expression(x, order, ops):
    """Generate a list of operations using the
    recursive expression which defines the Trotter product.

    Args:
        x (complex): the evolution 'time'
        order (int): the order of the Trotter expansion
        ops (Iterable(~.Operators)): a list of terms in the Hamiltonian

    Returns:
        list: the approximation as product of exponentials of the Hamiltonian terms
    """
    if order == 1:
        return [qml.exp(op, x * 1j) for op in ops]

    if order == 2:
        return [qml.exp(op, x * 0.5j) for op in ops + ops[::-1]]

    scalar_1 = _scalar(order)
    scalar_2 = 1 - 4 * scalar_1

    ops_lst_1 = _recursive_expression(scalar_1 * x, order - 2, ops)
    ops_lst_2 = _recursive_expression(scalar_2 * x, order - 2, ops)

    return (2 * ops_lst_1) + ops_lst_2 + (2 * ops_lst_1)


class TrotterProduct(ErrorOperation):
    r"""An operation representing the Suzuki-Trotter product approximation for the complex matrix
    exponential of a given Hamiltonian.

    The Suzuki-Trotter product formula provides a method to approximate the matrix exponential of
    Hamiltonian expressed as a linear combination of terms which in general do not commute. Consider
    the Hamiltonian :math:`H = \Sigma^{N}_{j=0} O_{j}`, the product formula is constructed using
    symmetrized products of the terms in the Hamiltonian. The symmetrized products of order
    :math:`m \in [1, 2, 4, ..., 2k]` with :math:`k \in \mathbb{N}` are given by:

    .. math::

        \begin{align}
            S_{1}(t) &= \Pi_{j=0}^{N} \ e^{i t O_{j}} \\
            S_{2}(t) &= \Pi_{j=0}^{N} \ e^{i \frac{t}{2} O_{j}} \cdot \Pi_{j=N}^{0} \ e^{i \frac{t}{2} O_{j}} \\
            &\vdots \\
            S_{m}(t) &= S_{m-2}(p_{m}t)^{2} \cdot S_{m-2}((1-4p_{m})t) \cdot S_{m-2}(p_{m}t)^{2},
        \end{align}

    where the coefficient is :math:`p_{m} = 1 / (4 - \sqrt[m - 1]{4})`. The :math:`m`th order,
    :math:`n`-step Suzuki-Trotter approximation is then defined as:

    .. math:: e^{iHt} \approx \left [S_{m}(t / n)  \right ]^{n}.

    For more details see `J. Math. Phys. 32, 400 (1991) <https://pubs.aip.org/aip/jmp/article-abstract/32/2/400/229229>`_.

    Args:
        hamiltonian (Union[.Hamiltonian, .Sum, .SProd]): The Hamiltonian written as a linear combination
            of operators with known matrix exponentials.
        time (float): The time of evolution, namely the parameter :math:`t` in :math:`e^{iHt}`
        n (int): An integer representing the number of Trotter steps to perform
        order (int): An integer (:math:`m`) representing the order of the approximation (must be 1 or even)
        check_hermitian (bool): A flag to enable the validation check to ensure this is a valid unitary operator

    Raises:
        TypeError: The ``hamiltonian`` is not of type :class:`~.Hamiltonian`, or :class:`~.Sum`.
        ValueError: The ``hamiltonian`` must have atleast two terms.
        ValueError: One or more of the terms in ``hamiltonian`` are not Hermitian.
        ValueError: The ``order`` is not one or a positive even integer.

    **Example**

    .. code-block:: python3

        coeffs = [0.25, 0.75]
        ops = [qml.X(0), qml.Z(0)]
        H = qml.dot(coeffs, ops)

        dev = qml.device("default.qubit", wires=2)
        @qml.qnode(dev)
        def my_circ():
            # Prepare some state
            qml.Hadamard(0)

            # Evolve according to H
            qml.TrotterProduct(H, time=2.4, order=2)

            # Measure some quantity
            return qml.state()

    >>> my_circ()
    array([-0.13259524+0.59790098j,  0.        +0.j        , -0.13259524-0.77932754j,  0.        +0.j        ])

    .. warning::

        The Trotter-Suzuki decomposition depends on the order of the summed observables. Two
        mathematically identical :class:`~.Hamiltonian` objects may undergo different time
        evolutions due to the order in which those observables are stored. The order of observables
        can be queried using the :meth:`~.Sum.terms` method.

    .. warning::

        ``TrotterProduct`` does not automatically simplify the input Hamiltonian, allowing
        for a more fine-grained control over the decomposition but also risking an increased
        runtime and number of gates required. Simplification can be performed manually by
        applying :func:`~.simplify` to your Hamiltonian before using it in ``TrotterProduct``.

    .. details::
        :title: Usage Details

        An *upper-bound* for the error in approximating time-evolution using this operator can be
        computed by calling :func:`~.TrotterProduct.error()`. It is computed using two different methods; the
        "one-norm-bound" scaling method and the "commutator-bound" scaling method. (see `Childs et al. (2021) <https://arxiv.org/abs/1912.08854>`_)

        >>> hamiltonian = qml.dot([1.0, 0.5, -0.25], [qml.X(0), qml.Y(0), qml.Z(0)])
        >>> op = qml.TrotterProduct(hamiltonian, time=0.01, order=2)
        >>> op.error(method="one-norm-bound")
        SpectralNormError(8.039062500000003e-06)
        >>> op.error(method="commutator-bound")
        SpectralNormError(6.166666666666668e-06)

        This operation is similar to the :class:`~.ApproxTimeEvolution`. One can recover the behaviour
        of :class:`~.ApproxTimeEvolution` by taking the adjoint:

        >>> qml.adjoint(qml.TrotterProduct(hamiltonian, time, order=1, n=n))

        We can also compute the gradient with respect to the coefficients of the Hamiltonian and the
        evolution time:

        .. code-block:: python3

            @qml.qnode(dev)
            def my_circ(c1, c2, time):
                # Prepare H:
                H = qml.dot([c1, c2], [qml.X(0), qml.Z(0)])

                # Prepare some state
                qml.Hadamard(0)

                # Evolve according to H
                qml.TrotterProduct(H, time, order=2)

                # Measure some quantity
                return qml.expval(qml.Z(0) @ qml.Z(1))

        >>> args = np.array([1.23, 4.5, 0.1])
        >>> qml.grad(my_circ)(*tuple(args))
        (tensor(0.00961064, requires_grad=True), tensor(-0.12338274, requires_grad=True), tensor(-5.43401259, requires_grad=True))
    """

    @classmethod
    def _primitive_bind_call(cls, *args, **kwargs):
        # accepts no wires, so bypasses the wire processing.
        return cls._primitive.bind(*args, **kwargs)

    def __init__(  # pylint: disable=too-many-arguments
        self, hamiltonian, time, n=1, order=1, check_hermitian=True, id=None
    ):
        r"""Initialize the TrotterProduct class"""

        if order <= 0 or order != 1 and order % 2 != 0:
            raise ValueError(
                f"The order of a TrotterProduct must be 1 or a positive even integer, got {order}."
            )

        if isinstance(hamiltonian, (qml.ops.Hamiltonian, qml.ops.LinearCombination)):
            coeffs, ops = hamiltonian.terms()
            if len(coeffs) < 2:
                raise ValueError(
                    "There should be at least 2 terms in the Hamiltonian. Otherwise use `qml.exp`"
                )
            if qml.QueuingManager.recording():
                qml.QueuingManager.remove(hamiltonian)
            hamiltonian = qml.dot(coeffs, ops)

        if isinstance(hamiltonian, SProd):
            if qml.QueuingManager.recording():
                qml.QueuingManager.remove(hamiltonian)
            hamiltonian = hamiltonian.simplify()
            if len(hamiltonian.terms()[0]) < 2:
                raise ValueError(
                    "There should be at least 2 terms in the Hamiltonian. Otherwise use `qml.exp`"
                )

        if not isinstance(hamiltonian, Sum):
            raise TypeError(
                f"The given operator must be a PennyLane ~.Hamiltonian, ~.Sum or ~.SProd, got {hamiltonian}"
            )

        if check_hermitian:
            for op in hamiltonian.operands:
                if not op.is_hermitian:
                    raise ValueError(
                        "One or more of the terms in the Hamiltonian may not be Hermitian"
                    )

        self._hyperparameters = {
            "n": n,
            "order": order,
            "base": hamiltonian,
            "check_hermitian": check_hermitian,
        }

        super().__init__(*hamiltonian.data, time, wires=hamiltonian.wires, id=id)
<<<<<<< HEAD
=======

    def map_wires(self, wire_map: dict):
        # pylint: disable=protected-access
        new_op = copy.deepcopy(self)
        new_op._wires = Wires([wire_map.get(wire, wire) for wire in self.wires])
        new_op._hyperparameters["base"] = qml.map_wires(new_op._hyperparameters["base"], wire_map)
        return new_op
>>>>>>> c929177d

    def queue(self, context=qml.QueuingManager):
        context.remove(self.hyperparameters["base"])
        context.append(self)
        return self

    def error(
        self, method: str = "commutator-bound", fast: bool = True
    ):  # pylint: disable=arguments-differ
        # pylint: disable=protected-access
        r"""Compute an *upper-bound* on the spectral norm error for approximating the
        time-evolution of the base Hamiltonian using the Suzuki-Trotter product formula.

        The error in the Suzuki-Trotter product formula is defined as

        .. math:: || \ e^{iHt} - \left [S_{m}(t / n)  \right ]^{n} \ ||,

        Where the norm :math:`||\cdot||` is the spectral norm. This function supports two methods
        from literature for upper-bounding the error, the "one-norm" error bound and the "commutator"
        error bound.

        **Example:**

        The "one-norm" error bound can be computed by passing the kwarg :code:`method="one-norm-bound"`, and
        is defined according to Section 2.3 (lemma 6, equation 22 and 23) of
        `Childs et al. (2021) <https://arxiv.org/abs/1912.08854>`_.

        >>> hamiltonian = qml.dot([1.0, 0.5, -0.25], [qml.X(0), qml.Y(0), qml.Z(0)])
        >>> op = qml.TrotterProduct(hamiltonian, time=0.01, order=2)
        >>> op.error(method="one-norm-bound")
        SpectralNormError(8.039062500000003e-06)

        The "commutator" error bound can be computed by passing the kwarg :code:`method="commutator-bound"`, and
        is defined according to Appendix C (equation 189) `Childs et al. (2021) <https://arxiv.org/abs/1912.08854>`_.

        >>> hamiltonian = qml.dot([1.0, 0.5, -0.25], [qml.X(0), qml.Y(0), qml.Z(0)])
        >>> op = qml.TrotterProduct(hamiltonian, time=0.01, order=2)
        >>> op.error(method="commutator-bound")
        SpectralNormError(6.166666666666668e-06)

        Args:
            method (str, optional): Options include "one-norm-bound" and "commutator-bound" and specify the
                method with which the error is computed. Defaults to "commutator-bound".
            fast (bool, optional): Uses more approximations to speed up computation. Defaults to True.

        Raises:
            ValueError: The method is not supported.

        Returns:
            SpectralNormError: The spectral norm error.
        """
        base_unitary = self.hyperparameters["base"]
        t, p, n = (self.parameters[-1], self.hyperparameters["order"], self.hyperparameters["n"])

        parameters = [t] + base_unitary.parameters
        if any(
            qml.math.get_interface(param) == "tensorflow" for param in parameters
        ):  # TODO: Add TF support
            raise TypeError(
                "Calculating error bound for Tensorflow objects is currently not supported"
            )

        terms = base_unitary.operands
        if method == "one-norm-bound":
            return SpectralNormError(qml.resource.error._one_norm_error(terms, t, p, n, fast=fast))

        if method == "commutator-bound":
            return SpectralNormError(
                qml.resource.error._commutator_error(terms, t, p, n, fast=fast)
            )

        raise ValueError(
            f"The '{method}' method is not supported for computing the error. Please select a valid method for computing the error."
        )

    def _flatten(self):
        """Serialize the operation into trainable and non-trainable components.

        Returns:
            data, metadata: The trainable and non-trainable components.

        See ``Operator._unflatten``.

        The data component can be recursive and include other operations. For example, the trainable component of ``Adjoint(RX(1, wires=0))``
        will be the operator ``RX(1, wires=0)``.

        The metadata **must** be hashable.  If the hyperparameters contain a non-hashable component, then this
        method and ``Operator._unflatten`` should be overridden to provide a hashable version of the hyperparameters.

        **Example:**

        >>> op = qml.Rot(1.2, 2.3, 3.4, wires=0)
        >>> qml.Rot._unflatten(*op._flatten())
        Rot(1.2, 2.3, 3.4, wires=[0])
        >>> op = qml.PauliRot(1.2, "XY", wires=(0,1))
        >>> qml.PauliRot._unflatten(*op._flatten())
        PauliRot(1.2, XY, wires=[0, 1])

        Operators that have trainable components that differ from their ``Operator.data`` must implement their own
        ``_flatten`` methods.

        >>> op = qml.ctrl(qml.U2(3.4, 4.5, wires="a"), ("b", "c") )
        >>> op._flatten()
        ((U2(3.4, 4.5, wires=['a']),),
        (<Wires = ['b', 'c']>, (True, True), <Wires = []>))
        """
        hamiltonian = self.hyperparameters["base"]
        time = self.data[-1]

        hashable_hyperparameters = tuple(
            item for item in self.hyperparameters.items() if item[0] != "base"
        )
        return (hamiltonian, time), hashable_hyperparameters

    @classmethod
    def _unflatten(cls, data, metadata):
        """Recreate an operation from its serialized format.

        Args:
            data: the trainable component of the operation
            metadata: the non-trainable component of the operation.

        The output of ``Operator._flatten`` and the class type must be sufficient to reconstruct the original
        operation with ``Operator._unflatten``.

        **Example:**

        >>> op = qml.Rot(1.2, 2.3, 3.4, wires=0)
        >>> op._flatten()
        ((1.2, 2.3, 3.4), (<Wires = [0]>, ()))
        >>> qml.Rot._unflatten(*op._flatten())
        >>> op = qml.PauliRot(1.2, "XY", wires=(0,1))
        >>> op._flatten()
        ((1.2,), (<Wires = [0, 1]>, (('pauli_word', 'XY'),)))
        >>> op = qml.ctrl(qml.U2(3.4, 4.5, wires="a"), ("b", "c") )
        >>> type(op)._unflatten(*op._flatten())
        Controlled(U2(3.4, 4.5, wires=['a']), control_wires=['b', 'c'])

        """
        return cls(*data, **dict(metadata))

    @staticmethod
    def compute_decomposition(*args, **kwargs):
        r"""Representation of the operator as a product of other operators (static method).

        .. math:: O = O_1 O_2 \dots O_n.

        .. note::

            Operations making up the decomposition should be queued within the
            ``compute_decomposition`` method.

        .. seealso:: :meth:`~.Operator.decomposition`.

        Args:
            *params (list): trainable parameters of the operator, as stored in the ``parameters`` attribute
            wires (Iterable[Any], Wires): wires that the operator acts on
            **hyperparams (dict): non-trainable hyperparameters of the operator, as stored in the ``hyperparameters`` attribute

        Returns:
            list[Operator]: decomposition of the operator
        """
        time = args[-1]
        n = kwargs["n"]
        order = kwargs["order"]
        ops = kwargs["base"].operands

        decomp = _recursive_expression(time / n, order, ops)[::-1] * n

        if qml.QueuingManager.recording():
            for op in decomp:  # apply operators in reverse order of expression
                qml.apply(op)

        return decomp<|MERGE_RESOLUTION|>--- conflicted
+++ resolved
@@ -238,8 +238,6 @@
         }
 
         super().__init__(*hamiltonian.data, time, wires=hamiltonian.wires, id=id)
-<<<<<<< HEAD
-=======
 
     def map_wires(self, wire_map: dict):
         # pylint: disable=protected-access
@@ -247,7 +245,6 @@
         new_op._wires = Wires([wire_map.get(wire, wire) for wire in self.wires])
         new_op._hyperparameters["base"] = qml.map_wires(new_op._hyperparameters["base"], wire_map)
         return new_op
->>>>>>> c929177d
 
     def queue(self, context=qml.QueuingManager):
         context.remove(self.hyperparameters["base"])
