# Copyright 2018-2021 Xanadu Quantum Technologies Inc.
# Licensed under the Apache License, Version 2.0 (the "License");
# you may not use this file except in compliance with the License.
# You may obtain a copy of the License at

#     http://www.apache.org/licenses/LICENSE-2.0

# Unless required by applicable law or agreed to in writing, software
# distributed under the License is distributed on an "AS IS" BASIS,
# WITHOUT WARRANTIES OR CONDITIONS OF ANY KIND, either express or implied.
# See the License for the specific language governing permissions and
# limitations under the License.
# pylint: disable=protected-access, no-member
r"""
This module contains the abstract base classes for defining PennyLane
operations and observables.

.. warning::

    Unless you are a PennyLane or plugin developer, you likely do not need
    to use these classes directly.

    See the :doc:`main operations page <../introduction/operations>` for
    details on available operations and observables.

Description
-----------

Qubit Operations
~~~~~~~~~~~~~~~~
The :class:`Operator` class serves as a base class for operators,
and is inherited by both the :class:`Observable` class and the
:class:`Operation` class. These classes are subclassed to implement quantum operations
and measure observables in PennyLane.

* Each :class:`~.Operator` subclass represents a general type of
  map between physical states. Each instance of these subclasses
  represents either

  - an application of the operator or
  - an instruction to measure and return the respective result.

  Operators act on a sequence of wires (subsystems) using given parameter values.

* Each :class:`~.Operation` subclass represents a type of quantum operation,
  for example a unitary quantum gate. Each instance of these subclasses
  represents an application of the operation with given parameter values to
  a given sequence of wires (subsystems).

* Each  :class:`~.Observable` subclass represents a type of physical observable.
  Each instance of these subclasses represents an instruction to measure and
  return the respective result for the given parameter values on a
  sequence of wires (subsystems).

Differentiation
^^^^^^^^^^^^^^^

In general, an :class:`Operation` is differentiable (at least using the finite-difference
method) with respect to a parameter iff

* the domain of that parameter is continuous.

For an :class:`Operation` to be differentiable with respect to a parameter using the
analytic method of differentiation, it must satisfy an additional constraint:

* the parameter domain must be real.

.. note::

    These conditions are *not* sufficient for analytic differentiation. For example,
    CV gates must also define a matrix representing their Heisenberg linear
    transformation on the quadrature operators.

CV Operation base classes
~~~~~~~~~~~~~~~~~~~~~~~~~

Due to additional requirements, continuous-variable (CV) operations must subclass the
:class:`~.CVOperation` or :class:`~.CVObservable` classes instead of :class:`~.Operation`
and :class:`~.Observable`.

Differentiation
^^^^^^^^^^^^^^^

To enable gradient computation using the analytic method for Gaussian CV operations, in addition, you need to
provide the static class method :meth:`~.CV._heisenberg_rep` that returns the Heisenberg representation of
the operation given its list of parameters, namely:

* For Gaussian CV Operations this method should return the matrix of the linear transformation carried out by the
  operation on the vector of quadrature operators :math:`\mathbf{r}` for the given parameter
  values.

* For Gaussian CV Observables this method should return a real vector (first-order observables)
  or symmetric matrix (second-order observables) of coefficients of the quadrature
  operators :math:`\x` and :math:`\p`.

PennyLane uses the convention :math:`\mathbf{r} = (\I, \x, \p)` for single-mode operations and observables
and :math:`\mathbf{r} = (\I, \x_0, \p_0, \x_1, \p_1, \ldots)` for multi-mode operations and observables.

.. note::
    Non-Gaussian CV operations and observables are currently only supported via
    the finite-difference method of gradient computation.

Contents
--------

.. currentmodule:: pennylane.operation

Operator Types
~~~~~~~~~~~~~~

.. currentmodule:: pennylane.operation

.. autosummary::
    :toctree: api

    ~Operator
    ~Operation
    ~Observable
    ~CV
    ~CVObservable
    ~CVOperation
    ~Channel
    ~Tensor
    ~StatePrepBase

.. currentmodule:: pennylane.operation

.. inheritance-diagram:: Operator Operation Observable Channel CV CVObservable CVOperation Tensor StatePrepBase
    :parts: 1

Errors
~~~~~~

When an :class:`~.Operator` method is undefined, it raises a error type that depends
on the method that is undefined.

.. currentmodule:: pennylane.operation

.. autosummary::
    :toctree: api

    ~OperatorPropertyUndefined
    ~AdjointUndefinedError
    ~DecompositionUndefinedError
    ~DiagGatesUndefinedError
    ~EigvalsUndefinedError
    ~GeneratorUndefinedError
    ~MatrixUndefinedError
    ~ParameterFrequenciesUndefinedError
    ~PowUndefinedError
    ~SparseMatrixUndefinedError
    ~TermsUndefinedError

Boolean Functions
~~~~~~~~~~~~~~~~~

:class:`~.BooleanFn`'s are functions of a single object that return ``True`` or ``False``.
The ``operation`` module provides the following:

.. currentmodule:: pennylane.operation

.. autosummary::
    :toctree: api

    ~defines_diagonalizing_gates
    ~gen_is_multi_term_hamiltonian
    ~has_gen
    ~has_grad_method
    ~has_multipar
    ~has_nopar
    ~has_unitary_gen
    ~is_measurement
    ~is_trainable
    ~not_tape

Enabling New Arithmetic Operators
~~~~~~~~~~~~~~~~~~~~~~~~~~~~~~~~~

PennyLane is in the process of replacing :class:`~pennylane.Hamiltonian` and :class:`~.Tensor`
with newer, more general arithmetic operators. These consist of :class:`~pennylane.ops.op_math.Prod`,
:class:`~pennylane.ops.op_math.Sum` and :class:`~pennylane.ops.op_math.SProd`. By default, using dunder
methods (eg. ``+``, ``-``, ``@``, ``*``) to combine operators with scalars or other operators will
create :class:`~pennylane.Hamiltonian`'s and :class:`~.Tensor`'s. If you would like to switch dunders to
return newer arithmetic operators, the ``operation`` module provides the following helper functions:

.. currentmodule:: pennylane.operation

.. autosummary::
    :toctree: api

    ~enable_new_opmath
    ~disable_new_opmath
    ~active_new_opmath
    ~convert_to_opmath
    ~convert_to_legacy_H

Other
~~~~~

.. currentmodule:: pennylane.operation

.. autosummary::
    :toctree: api

    ~operation_derivative
    ~WiresEnum
    ~AllWires
    ~AnyWires

.. currentmodule:: pennylane

PennyLane also provides a function for checking the consistency and correctness of an operator instance.

.. autosummary::
    :toctree: api

    ~ops.functions.assert_valid

Operation attributes
~~~~~~~~~~~~~~~~~~~~

PennyLane contains a mechanism for storing lists of operations with similar
attributes and behaviour (for example, those that are their own inverses).
The attributes below are already included, and are used primarily for the
purpose of compilation transforms. New attributes can be added by instantiating
new :class:`~pennylane.ops.qubit.attributes.Attribute` objects. Please note that
these objects are located in ``pennylane.ops.qubit.attributes``, not ``pennylane.operation``.

.. currentmodule:: pennylane

.. autosummary::
    :toctree: api

    ~ops.qubit.attributes.Attribute
    ~ops.qubit.attributes.composable_rotations
    ~ops.qubit.attributes.diagonal_in_z_basis
    ~ops.qubit.attributes.has_unitary_generator
    ~ops.qubit.attributes.self_inverses
    ~ops.qubit.attributes.supports_broadcasting
    ~ops.qubit.attributes.symmetric_over_all_wires
    ~ops.qubit.attributes.symmetric_over_control_wires

"""
# pylint:disable=access-member-before-definition,global-statement
import abc
import copy
import functools
import itertools
import warnings
from enum import IntEnum
from typing import List, Tuple
from contextlib import contextmanager

import numpy as np
from numpy.linalg import multi_dot
from scipy.sparse import coo_matrix, csr_matrix, eye, kron

import pennylane as qml
<<<<<<< HEAD
from pennylane.capture import PLXPRMeta
=======
from pennylane.capture import PLXPRMeta, create_operator_primitive
>>>>>>> afd22f69
from pennylane.math import expand_matrix
from pennylane.queuing import QueuingManager
from pennylane.typing import TensorLike
from pennylane.wires import Wires

from .utils import pauli_eigs
from .pytrees import register_pytree

# =============================================================================
# Errors
# =============================================================================

SUPPORTED_INTERFACES = {"numpy", "scipy", "autograd", "torch", "tensorflow", "jax"}
__use_new_opmath = True
_UNSET_BATCH_SIZE = -1  # indicates that the (lazy) batch size has not yet been accessed/computed


class OperatorPropertyUndefined(Exception):
    """Generic exception to be used for undefined
    Operator properties or methods."""


class DecompositionUndefinedError(OperatorPropertyUndefined):
    """Raised when an Operator's representation as a decomposition is undefined."""


class TermsUndefinedError(OperatorPropertyUndefined):
    """Raised when an Operator's representation as a linear combination is undefined."""


class MatrixUndefinedError(OperatorPropertyUndefined):
    """Raised when an Operator's matrix representation is undefined."""


class SparseMatrixUndefinedError(OperatorPropertyUndefined):
    """Raised when an Operator's sparse matrix representation is undefined."""


class EigvalsUndefinedError(OperatorPropertyUndefined):
    """Raised when an Operator's eigenvalues are undefined."""


class DiagGatesUndefinedError(OperatorPropertyUndefined):
    """Raised when an Operator's diagonalizing gates are undefined."""


class AdjointUndefinedError(OperatorPropertyUndefined):
    """Raised when an Operator's adjoint version is undefined."""


class PowUndefinedError(OperatorPropertyUndefined):
    """Raised when an Operator's power is undefined."""


class GeneratorUndefinedError(OperatorPropertyUndefined):
    """Exception used to indicate that an operator
    does not have a generator"""


class ParameterFrequenciesUndefinedError(OperatorPropertyUndefined):
    """Exception used to indicate that an operator
    does not have parameter_frequencies"""


# =============================================================================
# Wire types
# =============================================================================


class WiresEnum(IntEnum):
    """Integer enumeration class
    to represent the number of wires
    an operation acts on"""

    AnyWires = -1
    AllWires = -2


AllWires = WiresEnum.AllWires
"""IntEnum: An enumeration which represents all wires in the
subsystem. It is equivalent to an integer with value 0."""

AnyWires = WiresEnum.AnyWires
"""IntEnum: An enumeration which represents any wires in the
subsystem. It is equivalent to an integer with value -1."""


# =============================================================================
# Class property
# =============================================================================


class ClassPropertyDescriptor:  # pragma: no cover
    """Allows a class property to be defined"""

    # pylint: disable=too-few-public-methods,too-many-public-methods
    def __init__(self, fget, fset=None):
        self.fget = fget
        self.fset = fset

    def __get__(self, obj, klass=None):
        if klass is None:
            klass = type(obj)
        return self.fget.__get__(obj, klass)()

    def __set__(self, obj, value):
        if not self.fset:
            raise AttributeError("can't set attribute")
        type_ = type(obj)
        return self.fset.__get__(obj, type_)(value)

    def setter(self, func):
        """Set the function as a class method, and store as an attribute."""
        if not isinstance(func, (classmethod, staticmethod)):
            func = classmethod(func)
        self.fset = func
        return self


def classproperty(func):
    """The class property decorator"""
    if not isinstance(func, (classmethod, staticmethod)):
        func = classmethod(func)

    return ClassPropertyDescriptor(func)


# =============================================================================
# Base Operator class
# =============================================================================


def _process_data(op):
    def _mod_and_round(x, mod_val):
        if mod_val is None:
            return x
        return qml.math.round(qml.math.real(x) % mod_val, 10)

    # Use qml.math.real to take the real part. We may get complex inputs for
    # example when differentiating holomorphic functions with JAX: a complex
    # valued QNode (one that returns qml.state) requires complex typed inputs.
    if op.name in ("RX", "RY", "RZ", "PhaseShift", "Rot"):
        mod_val = 2 * np.pi
    else:
        mod_val = None

    return str([id(d) if qml.math.is_abstract(d) else _mod_and_round(d, mod_val) for d in op.data])


class Operator(abc.ABC, metaclass=PLXPRMeta):
    r"""Base class representing quantum operators.

    Operators are uniquely defined by their name, the wires they act on, their (trainable) parameters,
    and their (non-trainable) hyperparameters. The trainable parameters
    can be tensors of any supported auto-differentiation framework.

    An operator can define any of the following representations:

    * Representation as a **matrix** (:meth:`.Operator.matrix`), as specified by a
      global wire order that tells us where the wires are found on a register.

    * Representation as a **sparse matrix** (:meth:`.Operator.sparse_matrix`). Currently, this
      is a SciPy CSR matrix format.

    * Representation via the **eigenvalue decomposition** specified by eigenvalues
      (:meth:`.Operator.eigvals`) and diagonalizing gates (:meth:`.Operator.diagonalizing_gates`).

    * Representation as a **product of operators** (:meth:`.Operator.decomposition`).

    * Representation as a **linear combination of operators** (:meth:`.Operator.terms`).

    * Representation by a **generator** via :math:`e^{G}` (:meth:`.Operator.generator`).

    Each representation method comes with a static method prefixed by ``compute_``, which
    takes the signature ``(*parameters, **hyperparameters)`` (for numerical representations that do not need
    to know about wire labels) or ``(*parameters, wires, **hyperparameters)``, where ``parameters``, ``wires``, and
    ``hyperparameters`` are the respective attributes of the operator class.

    Args:
        *params (tuple[tensor_like]): trainable parameters
        wires (Iterable[Any] or Any): Wire label(s) that the operator acts on.
            If not given, args[-1] is interpreted as wires.
        id (str): custom label given to an operator instance,
            can be useful for some applications where the instance has to be identified

    **Example**

    A custom operator can be created by inheriting from :class:`~.Operator` or one of its subclasses.

    The following is an example for a custom gate that inherits from the :class:`~.Operation` subclass.
    It acts by potentially flipping a qubit and rotating another qubit.
    The custom operator defines a decomposition, which the devices can use (since it is unlikely that a device
    knows a native implementation for ``FlipAndRotate``). It also defines an adjoint operator.

    .. code-block:: python

        import pennylane as qml


        class FlipAndRotate(qml.operation.Operation):

            # Define how many wires the operator acts on in total.
            # In our case this may be one or two, which is why we
            # use the AnyWires Enumeration to indicate a variable number.
            num_wires = qml.operation.AnyWires

            # This attribute tells PennyLane what differentiation method to use. Here
            # we request parameter-shift (or "analytic") differentiation.
            grad_method = "A"

            def __init__(self, angle, wire_rot, wire_flip=None, do_flip=False, id=None):

                # checking the inputs --------------

                if do_flip and wire_flip is None:
                    raise ValueError("Expected a wire to flip; got None.")

                #------------------------------------

                # do_flip is not trainable but influences the action of the operator,
                # which is why we define it to be a hyperparameter
                self._hyperparameters = {
                    "do_flip": do_flip
                }

                # we extract all wires that the operator acts on,
                # relying on the Wire class arithmetic
                all_wires = qml.wires.Wires(wire_rot) + qml.wires.Wires(wire_flip)

                # The parent class expects all trainable parameters to be fed as positional
                # arguments, and all wires acted on fed as a keyword argument.
                # The id keyword argument allows users to give their instance a custom name.
                super().__init__(angle, wires=all_wires, id=id)

            @property
            def num_params(self):
                # if it is known before creation, define the number of parameters to expect here,
                # which makes sure an error is raised if the wrong number was passed. The angle
                # parameter is the only trainable parameter of the operation
                return 1

            @property
            def ndim_params(self):
                # if it is known before creation, define the number of dimensions each parameter
                # is expected to have. This makes sure to raise an error if a wrongly-shaped
                # parameter was passed. The angle parameter is expected to be a scalar
                return (0,)

            @staticmethod
            def compute_decomposition(angle, wires, do_flip):  # pylint: disable=arguments-differ
                # Overwriting this method defines the decomposition of the new gate, as it is
                # called by Operator.decomposition().
                # The general signature of this function is (*parameters, wires, **hyperparameters).
                op_list = []
                if do_flip:
                    op_list.append(qml.X(wires[1]))
                op_list.append(qml.RX(angle, wires=wires[0]))
                return op_list

            def adjoint(self):
                # the adjoint operator of this gate simply negates the angle
                return FlipAndRotate(-self.parameters[0], self.wires[0], self.wires[1], do_flip=self.hyperparameters["do_flip"])

    We can use the operation as follows:

    .. code-block:: python

        from pennylane import numpy as np

        dev = qml.device("default.qubit", wires=["q1", "q2", "q3"])

        @qml.qnode(dev)
        def circuit(angle):
            FlipAndRotate(angle, wire_rot="q1", wire_flip="q1")
            return qml.expval(qml.Z("q1"))

    >>> a = np.array(3.14)
    >>> circuit(a)
    tensor(-0.99999873, requires_grad=True)

    .. details::
        :title: Serialization and Pytree format
        :href: serialization

        PennyLane operations are automatically registered as `Pytrees <https://jax.readthedocs.io/en/latest/pytrees.html>`_ .

        For most operators, this process will happen automatically without need for custom implementations.

        Customization of this process must occur if:

        * The data and hyperparameters are insufficient to reproduce the original operation via its initialization
        * The hyperparameters contain a non-hashable component, such as a list or dictionary.

        Some examples include arithmetic operators, like :class:`~.Adjoint` or :class:`~.Sum`, or templates that
        perform preprocessing during initialization.

        See the ``Operator._flatten`` and ``Operator._unflatten`` methods for more information.

        >>> op = qml.PauliRot(1.2, "XY", wires=(0,1))
        >>> op._flatten()
        ((1.2,), (<Wires = [0, 1]>, (('pauli_word', 'XY'),)))
        >>> qml.PauliRot._unflatten(*op._flatten())
        PauliRot(1.2, XY, wires=[0, 1])


    .. details::
        :title: Parameter broadcasting
        :href: parameter-broadcasting

        Many quantum functions are executed repeatedly at different parameters, which
        can be done with parameter broadcasting. For usage details and examples see the
        :class:`~.pennylane.QNode` documentation.

        In order to support parameter broadcasting with an operator class,
        the following steps are necessary:

        #. Define the class attribute ``ndim_params``, a tuple that indicates
           the expected number of dimensions for each operator argument
           *without broadcasting*. For example, ``FlipAndRotate``
           above has ``ndim_params = (0,)`` for a single scalar argument.
           An operator taking a matrix argument and a scalar would have ``ndim_params = (2, 0)``.
           Note that ``ndim_params`` does *not require the size* of the axes.
        #. Make the representations of the operator broadcasting-compatible. Typically, one or
           multiple of the methods ``compute_matrix``, ``compute_eigvals`` and
           ``compute_decomposition`` are defined by an operator, and these need to work with
           the original input and output as well as with broadcasted inputs and outputs
           that have an additional, leading axis. See below for an example.
        #. Make sure that validation within the above representation methods and
           ``__init__``---if it is overwritten by the operator class---allow
           for broadcasted inputs. For custom operators this usually is a minor
           step or not necessary at all.
        #. For proper registration, add the name of the operator to
           :obj:`~.pennylane.ops.qubit.attributes.supports_broadcasting` in the file
           ``pennylane/ops/qubit/attributes.py``.
        #. Make sure that the operator's ``_check_batching`` method is called in all
           places required. This is typically done automatically but needs to be assured.
           See further below for details.

        **Examples**

        Consider an operator with the same matrix as ``qml.RX``. A basic variant of
        ``compute_matrix`` (which will not be compatible with all autodifferentiation
        frameworks or backpropagation) is

        .. code-block:: python

            @staticmethod
            def compute_matrix(theta):
                '''Broadcasting axis ends up in the wrong position.'''
                c = qml.math.cos(theta / 2)
                s = qml.math.sin(theta / 2)
                return qml.math.array([[c, -1j * s], [-1j * s, c]])

        If we passed a broadcasted argument ``theta`` of shape ``(batch_size,)`` to this method,
        which would have one instead of zero dimensions, ``cos`` and ``sin`` would correctly
        be applied elementwise.
        We would also obtain the correct matrix with shape ``(2, 2, batch_size)``.
        However, the broadcasting axis needs to be the *first* axis by convention, so that we need
        to move the broadcasting axis--if it exists--to the front before returning the matrix:

        .. code-block:: python

            @staticmethod
            def compute_matrix(theta):
                '''Broadcasting axis ends up in the correct leading position.'''
                c = qml.math.cos(theta / 2)
                s = qml.math.sin(theta / 2)
                mat = qml.math.array([[c, -1j * s], [-1j * s, c]])
                # Check whether the input has a broadcasting axis
                if qml.math.ndim(theta)==1:
                    # Move the broadcasting axis to the first position
                    return qml.math.moveaxis(mat, 2, 0)
                return mat

        Adapting ``compute_eigvals`` to broadcasting looks similar.

        Usually no major changes are required for ``compute_decomposition``, but we need
        to take care of the correct mapping of input arguments to the operators in the
        decomposition. As an example, consider the operator that represents a layer of
        ``RX`` rotations with individual angles for each rotation. Without broadcasting,
        it takes one onedimensional array, i.e. ``ndim_params=(1,)``.
        Its decomposition, which is a convenient way to support this custom operation
        on all devices that implement ``RX``, might look like this:

        .. code-block:: python

            @staticmethod
            def compute_decomposition(theta, wires):
                '''Iterate over the first axis of theta.'''
                decomp_ops = [qml.RX(x, wires=w) for x, w in zip(theta, wires)]
                return decomp_ops

        If ``theta`` is a broadcasted argument, its first axis is the broadcasting
        axis and we would like to iterate over the *second* axis within the ``for``
        loop instead. This is easily achieved by adding a transposition of ``theta``
        that switches the axes in this case. Conveniently this does not have any
        effect in the non-broadcasted case, so that we do not need to handle two
        cases separately.

        .. code-block:: python

            @staticmethod
            def compute_decomposition(theta, wires):
                '''Iterate over the last axis of theta, which is also the first axis
                or the second axis without and with broadcasting, respectively.'''
                decomp_ops = [qml.RX(x, wires=w) for x, w in zip(qml.math.T(theta), wires)]
                return decomp_ops

        **The ``_check_batching`` method**

        Each operator determines whether it is used with a batch of parameters within
        the ``_check_batching`` method, by comparing the shape of the input data to
        the expected shape. Therefore, it is necessary to call ``_check_batching`` on
        any new input parameters passed to the operator. By default, any class inheriting
        from :class:`~.operation.Operator` will do so the first time its
        ``batch_size`` property is accessed.

        ``_check_batching`` modifies the following instance attributes:

        - ``_ndim_params``: The number of dimensions of the parameters passed to
          ``_check_batching``. For an ``Operator`` that does _not_ set the ``ndim_params``
          attribute, ``_ndim_params`` is used as a surrogate, interpreting any parameters
          as "not broadcasted". This attribute should be understood as temporary and likely
          should not be used in other contexts.

        - ``_batch_size``: If the ``Operator`` is broadcasted: The batch size/size of the
          broadcasting axis. If it is not broadcasted: ``None``. An ``Operator`` that does
          not support broadcasting will report to not be broadcasted independently of the
          input.

        These two properties are defined lazily, and accessing the public version of either
        one of them (in other words, without the leading underscore) for the first time will
        trigger a call to ``_check_batching``, which validates and sets these properties.
    """

    # pylint: disable=too-many-public-methods, too-many-instance-attributes

    # this allows scalar multiplication from left with numpy arrays np.array(0.5) * ps1
    # taken from [stackexchange](https://stackoverflow.com/questions/40694380/forcing-multiplication-to-use-rmul-instead-of-numpy-array-mul-or-byp/44634634#44634634)
    __array_priority__ = 1000

    _primitive = None
    """
    Optional[jax.core.Primitive]
    """

    def __init_subclass__(cls, **_):
        register_pytree(cls, cls._flatten, cls._unflatten)
        cls._primitive = create_operator_primitive(cls)

    @classmethod
    def _primitive_bind_call(cls, *args, **kwargs):
        """This class method should match the call signature of the class itself.

        When plxpr is enabled, this method is used to bind the arguments and keyword arguments
        to the primitive via ``cls._primitive.bind``.

        """
        if cls._primitive is None:
            # guard against this being called when primitive is not defined.
            return type.__call__(cls, *args, **kwargs)

        iterable_wires_types = (list, tuple, qml.wires.Wires, range, set)
        if "wires" in kwargs:
            wires = kwargs.pop("wires")
            wires = tuple(wires) if isinstance(wires, iterable_wires_types) else (wires,)
            kwargs["n_wires"] = len(wires)
            args += wires
        elif args and isinstance(args[-1], iterable_wires_types):
            kwargs["n_wires"] = len(args[-1])
            args = args[:-1] + tuple(args[-1])
        else:
            kwargs["n_wires"] = 1
        return cls._primitive.bind(*args, **kwargs)

    def __copy__(self):
        cls = self.__class__
        copied_op = cls.__new__(cls)
        copied_op.data = copy.copy(self.data)
        for attr, value in vars(self).items():
            if attr != "data":
                setattr(copied_op, attr, value)

        return copied_op

    def __deepcopy__(self, memo):
        copied_op = object.__new__(type(self))

        # The memo dict maps object ID to object, and is required by
        # the deepcopy function to keep track of objects it has already
        # deep copied.
        memo[id(self)] = copied_op

        for attribute, value in self.__dict__.items():
            if attribute == "data":
                # Shallow copy the list of parameters. We avoid a deep copy
                # here, since PyTorch does not support deep copying of tensors
                # within a differentiable computation.
                copied_op.data = copy.copy(value)
            else:
                # Deep copy everything else.
                setattr(copied_op, attribute, copy.deepcopy(value, memo))
        return copied_op

    @property
    def hash(self):
        """int: Integer hash that uniquely represents the operator."""
        return hash(
            (
                str(self.name),
                tuple(self.wires.tolist()),
                str(self.hyperparameters.values()),
                _process_data(self),
            )
        )

    def __eq__(self, other):
        return qml.equal(self, other)

    def __hash__(self):
        return self.hash

    @staticmethod
    def compute_matrix(*params, **hyperparams) -> TensorLike:  # pylint:disable=unused-argument
        r"""Representation of the operator as a canonical matrix in the computational basis (static method).

        The canonical matrix is the textbook matrix representation that does not consider wires.
        Implicitly, this assumes that the wires of the operator correspond to the global wire order.

        .. seealso:: :meth:`.Operator.matrix` and :func:`qml.matrix() <pennylane.matrix>`

        Args:
            *params (list): trainable parameters of the operator, as stored in the ``parameters`` attribute
            **hyperparams (dict): non-trainable hyperparameters of the operator, as stored in the ``hyperparameters`` attribute

        Returns:
            tensor_like: matrix representation
        """
        raise MatrixUndefinedError

    # pylint: disable=no-self-argument, comparison-with-callable
    @classproperty
    def has_matrix(cls):
        r"""Bool: Whether or not the Operator returns a defined matrix.

        Note: Child classes may have this as an instance property instead of as a class property.
        """
        return cls.compute_matrix != Operator.compute_matrix or cls.matrix != Operator.matrix

    def matrix(self, wire_order=None) -> TensorLike:
        r"""Representation of the operator as a matrix in the computational basis.

        If ``wire_order`` is provided, the numerical representation considers the position of the
        operator's wires in the global wire order. Otherwise, the wire order defaults to the
        operator's wires.

        If the matrix depends on trainable parameters, the result
        will be cast in the same autodifferentiation framework as the parameters.

        A ``MatrixUndefinedError`` is raised if the matrix representation has not been defined.

        .. seealso:: :meth:`~.Operator.compute_matrix`

        Args:
            wire_order (Iterable): global wire order, must contain all wire labels from the operator's wires

        Returns:
            tensor_like: matrix representation
        """
        canonical_matrix = self.compute_matrix(*self.parameters, **self.hyperparameters)

        if (
            wire_order is None
            or self.wires == Wires(wire_order)
            or (
                self.name in qml.ops.qubit.attributes.symmetric_over_all_wires
                and set(self.wires) == set(wire_order)
            )
        ):
            return canonical_matrix

        return expand_matrix(canonical_matrix, wires=self.wires, wire_order=wire_order)

    @staticmethod
    def compute_sparse_matrix(
        *params, **hyperparams
    ) -> csr_matrix:  # pylint:disable=unused-argument
        r"""Representation of the operator as a sparse matrix in the computational basis (static method).

        The canonical matrix is the textbook matrix representation that does not consider wires.
        Implicitly, this assumes that the wires of the operator correspond to the global wire order.

        .. seealso:: :meth:`~.Operator.sparse_matrix`

        Args:
            *params (list): trainable parameters of the operator, as stored in the ``parameters`` attribute
            **hyperparams (dict): non-trainable hyperparameters of the operator, as stored in the ``hyperparameters``
                attribute

        Returns:
            scipy.sparse._csr.csr_matrix: sparse matrix representation
        """
        raise SparseMatrixUndefinedError

    def sparse_matrix(self, wire_order=None) -> csr_matrix:
        r"""Representation of the operator as a sparse matrix in the computational basis.

        If ``wire_order`` is provided, the numerical representation considers the position of the
        operator's wires in the global wire order. Otherwise, the wire order defaults to the
        operator's wires.

        A ``SparseMatrixUndefinedError`` is raised if the sparse matrix representation has not been defined.

        .. seealso:: :meth:`~.Operator.compute_sparse_matrix`

        Args:
            wire_order (Iterable): global wire order, must contain all wire labels from the operator's wires

        Returns:
            scipy.sparse._csr.csr_matrix: sparse matrix representation

        """
        canonical_sparse_matrix = self.compute_sparse_matrix(
            *self.parameters, **self.hyperparameters
        )

        return expand_matrix(canonical_sparse_matrix, wires=self.wires, wire_order=wire_order)

    @staticmethod
    def compute_eigvals(*params, **hyperparams) -> TensorLike:
        r"""Eigenvalues of the operator in the computational basis (static method).

        If :attr:`diagonalizing_gates` are specified and implement a unitary :math:`U^{\dagger}`,
        the operator can be reconstructed as

        .. math:: O = U \Sigma U^{\dagger},

        where :math:`\Sigma` is the diagonal matrix containing the eigenvalues.

        Otherwise, no particular order for the eigenvalues is guaranteed.

        .. seealso:: :meth:`Operator.eigvals() <.eigvals>` and :func:`qml.eigvals() <pennylane.eigvals>`

        Args:
            *params (list): trainable parameters of the operator, as stored in the ``parameters`` attribute
            **hyperparams (dict): non-trainable hyperparameters of the operator, as stored in the ``hyperparameters`` attribute

        Returns:
            tensor_like: eigenvalues
        """
        raise EigvalsUndefinedError

    def eigvals(self):
        r"""Eigenvalues of the operator in the computational basis.

        If :attr:`diagonalizing_gates` are specified and implement a unitary :math:`U^{\dagger}`, the operator
        can be reconstructed as

        .. math:: O = U \Sigma U^{\dagger},

        where :math:`\Sigma` is the diagonal matrix containing the eigenvalues.

        Otherwise, no particular order for the eigenvalues is guaranteed.

        .. note::
            When eigenvalues are not explicitly defined, they are computed automatically from the matrix representation.
            Currently, this computation is *not* differentiable.

        A ``EigvalsUndefinedError`` is raised if the eigenvalues have not been defined and cannot be
        inferred from the matrix representation.

        .. seealso:: :meth:`~.Operator.compute_eigvals`

        Returns:
            tensor_like: eigenvalues
        """

        try:
            return self.compute_eigvals(*self.parameters, **self.hyperparameters)
        except EigvalsUndefinedError as e:
            # By default, compute the eigenvalues from the matrix representation if one is defined.
            if self.has_matrix:  # pylint: disable=using-constant-test
                return qml.math.linalg.eigvals(self.matrix())
            raise EigvalsUndefinedError from e

    def terms(self):  # pylint: disable=no-self-use
        r"""Representation of the operator as a linear combination of other operators.

        .. math:: O = \sum_i c_i O_i

        A ``TermsUndefinedError`` is raised if no representation by terms is defined.

        Returns:
            tuple[list[tensor_like or float], list[.Operation]]: list of coefficients :math:`c_i`
            and list of operations :math:`O_i`
        """
        raise TermsUndefinedError

    num_wires = AnyWires
    """Number of wires the operator acts on."""

    @property
    def name(self):
        """String for the name of the operator."""
        return self._name

    @property
    def id(self):
        """Custom string to label a specific operator instance."""
        return self._id

    @name.setter
    def name(self, value):
        self._name = value

    def label(self, decimals=None, base_label=None, cache=None):
        r"""A customizable string representation of the operator.

        Args:
            decimals=None (int): If ``None``, no parameters are included. Else,
                specifies how to round the parameters.
            base_label=None (str): overwrite the non-parameter component of the label
            cache=None (dict): dictionary that carries information between label calls
                in the same drawing

        Returns:
            str: label to use in drawings

        **Example:**

        >>> op = qml.RX(1.23456, wires=0)
        >>> op.label()
        "RX"
        >>> op.label(base_label="my_label")
        "my_label"
        >>> op = qml.RX(1.23456, wires=0, id="test_data")
        >>> op.label()
        "RX("test_data")"
        >>> op.label(decimals=2)
        "RX\n(1.23,"test_data")"
        >>> op.label(base_label="my_label")
        "my_label("test_data")"
        >>> op.label(decimals=2, base_label="my_label")
        "my_label\n(1.23,"test_data")"

        If the operation has a matrix-valued parameter and a cache dictionary is provided,
        unique matrices will be cached in the ``'matrices'`` key list. The label will contain
        the index of the matrix in the ``'matrices'`` list.

        >>> op2 = qml.QubitUnitary(np.eye(2), wires=0)
        >>> cache = {'matrices': []}
        >>> op2.label(cache=cache)
        'U(M0)'
        >>> cache['matrices']
        [tensor([[1., 0.],
         [0., 1.]], requires_grad=True)]
        >>> op3 = qml.QubitUnitary(np.eye(4), wires=(0,1))
        >>> op3.label(cache=cache)
        'U(M1)'
        >>> cache['matrices']
        [tensor([[1., 0.],
                [0., 1.]], requires_grad=True),
        tensor([[1., 0., 0., 0.],
                [0., 1., 0., 0.],
                [0., 0., 1., 0.],
                [0., 0., 0., 1.]], requires_grad=True)]

        """
        op_label = base_label or self.__class__.__name__

        if self.num_params == 0:
            return op_label if self._id is None else f'{op_label}("{self._id}")'

        params = self.parameters

        if len(qml.math.shape(params[0])) != 0:
            # assume that if the first parameter is matrix-valued, there is only a single parameter
            # this holds true for all current operations and templates unless parameter broadcasting
            # is used
            # TODO[dwierichs]: Implement a proper label for broadcasted operators
            if (
                cache is None
                or not isinstance(cache.get("matrices", None), list)
                or len(params) != 1
            ):
                return op_label if self._id is None else f'{op_label}("{self._id}")'

            for i, mat in enumerate(cache["matrices"]):
                if qml.math.shape(params[0]) == qml.math.shape(mat) and qml.math.allclose(
                    params[0], mat
                ):
                    return (
                        f"{op_label}(M{i})"
                        if self._id is None
                        else f'{op_label}(M{i},"{self._id}")'
                    )

            # matrix not in cache
            mat_num = len(cache["matrices"])
            cache["matrices"].append(params[0])
            return (
                f"{op_label}(M{mat_num})"
                if self._id is None
                else f'{op_label}(M{mat_num},"{self._id}")'
            )

        if decimals is None:
            return op_label if self._id is None else f'{op_label}("{self._id}")'

        def _format(x):
            try:
                return format(qml.math.toarray(x), f".{decimals}f")
            except ValueError:
                # If the parameter can't be displayed as a float
                return format(x)

        param_string = ",\n".join(_format(p) for p in params)

        return (
            f"{op_label}\n({param_string})"
            if self._id is None
            else f'{op_label}\n({param_string},"{self._id}")'
        )

    def __init__(self, *params, wires=None, id=None):
        # pylint: disable=too-many-branches

        self._name = self.__class__.__name__  #: str: name of the operator
        self._id = id
        self.queue_idx = None  #: int, None: index of the Operator in the circuit queue, or None if not in a queue
        self._pauli_rep = None  # Union[PauliSentence, None]: Representation of the operator as a pauli sentence, if applicable

        wires_from_args = False
        if wires is None:
            try:
                wires = params[-1]
                params = params[:-1]
                wires_from_args = True
            except IndexError as err:
                raise ValueError(
                    f"Must specify the wires that {type(self).__name__} acts on"
                ) from err

        self._num_params = len(params)

        # Check if the expected number of parameters coincides with the one received.
        # This is always true for the default `Operator.num_params` property, but
        # subclasses may overwrite it to define a fixed expected value.
        if len(params) != self.num_params:
            if wires_from_args and len(params) == (self.num_params - 1):
                raise ValueError(f"Must specify the wires that {type(self).__name__} acts on")
            raise ValueError(
                f"{self.name}: wrong number of parameters. "
                f"{len(params)} parameters passed, {self.num_params} expected."
            )

        self._wires = wires if isinstance(wires, Wires) else Wires(wires)

        # check that the number of wires given corresponds to required number
        if self.num_wires in {AllWires, AnyWires}:
            if (
                not isinstance(
                    self,
                    (
                        qml.Barrier,
                        qml.Snapshot,
                        qml.ops.Hamiltonian,
                        qml.ops.LinearCombination,
                        qml.GlobalPhase,
                        qml.Identity,
                    ),
                )
                and len(qml.wires.Wires(wires)) == 0
            ):
                raise ValueError(
                    f"{self.name}: wrong number of wires. " f"At least one wire has to be given."
                )

        elif len(self._wires) != self.num_wires:
            raise ValueError(
                f"{self.name}: wrong number of wires. "
                f"{len(self._wires)} wires given, {self.num_wires} expected."
            )

        self._batch_size = _UNSET_BATCH_SIZE
        self._ndim_params = _UNSET_BATCH_SIZE

        self.data = tuple(np.array(p) if isinstance(p, (list, tuple)) else p for p in params)

        self.queue()

    def _check_batching(self):
        """Check if the expected numbers of dimensions of parameters coincides with the
        ones received and sets the ``_batch_size`` attribute.

        The check always passes and sets the ``_batch_size`` to ``None`` for the default
        ``Operator.ndim_params`` property but subclasses may overwrite it to define fixed
        expected numbers of dimensions, allowing to infer a batch size.
        """
        self._batch_size = None
        params = self.data

        try:
            ndims = tuple(qml.math.ndim(p) for p in params)
        except ValueError as e:
            # TODO:[dwierichs] When using tf.function with an input_signature that contains
            # an unknown-shaped input, ndim() will not be able to determine the number of
            # dimensions because they are not specified yet. Failing example: Let `fun` be
            # a single-parameter QNode.
            # `tf.function(fun, input_signature=(tf.TensorSpec(shape=None, dtype=tf.float32),))`
            # There might be a way to support batching nonetheless, which remains to be
            # investigated. For now, the batch_size is left to be `None` when instantiating
            # an operation with abstract parameters that make `qml.math.ndim` fail.
            if any(qml.math.is_abstract(p) for p in params):
                self._batch_size = None
                self._ndim_params = (0,) * len(params)
                return
            raise e  # pragma: no cover

        if any(len(qml.math.shape(p)) >= 1 and qml.math.shape(p)[0] is None for p in params):
            # if the batch dimension is unknown, then skip the validation
            # this happens when a tensor with a partially known shape is passed, e.g. (None, 12),
            # typically during compilation of a function decorated with jax.jit or tf.function
            return

        self._ndim_params = ndims
        if ndims != self.ndim_params:
            ndims_matches = [
                (ndim == exp_ndim, ndim == exp_ndim + 1)
                for ndim, exp_ndim in zip(ndims, self.ndim_params)
            ]
            if not all(correct or batched for correct, batched in ndims_matches):
                raise ValueError(
                    f"{self.name}: wrong number(s) of dimensions in parameters. "
                    f"Parameters with ndims {ndims} passed, {self.ndim_params} expected."
                )

            first_dims = [
                qml.math.shape(p)[0] for (_, batched), p in zip(ndims_matches, params) if batched
            ]
            if not qml.math.allclose(first_dims, first_dims[0]):
                raise ValueError(
                    "Broadcasting was attempted but the broadcasted dimensions "
                    f"do not match: {first_dims}."
                )
            self._batch_size = first_dims[0]

    def __repr__(self):
        """Constructor-call-like representation."""
        if self.parameters:
            params = ", ".join([repr(p) for p in self.parameters])
            return f"{self.name}({params}, wires={self.wires.tolist()})"
        return f"{self.name}(wires={self.wires.tolist()})"

    @property
    def num_params(self):
        """Number of trainable parameters that the operator depends on.

        By default, this property returns as many parameters as were used for the
        operator creation. If the number of parameters for an operator subclass is fixed,
        this property can be overwritten to return the fixed value.

        Returns:
            int: number of parameters
        """
        return self._num_params

    @property
    def ndim_params(self):
        """Number of dimensions per trainable parameter of the operator.

        By default, this property returns the numbers of dimensions of the parameters used
        for the operator creation. If the parameter sizes for an operator subclass are fixed,
        this property can be overwritten to return the fixed value.

        Returns:
            tuple: Number of dimensions for each trainable parameter.
        """
        if self._batch_size is _UNSET_BATCH_SIZE:
            self._check_batching()
        return self._ndim_params

    @property
    def batch_size(self):
        r"""Batch size of the operator if it is used with broadcasted parameters.

        The ``batch_size`` is determined based on ``ndim_params`` and the provided parameters
        for the operator. If (some of) the latter have an additional dimension, and this
        dimension has the same size for all parameters, its size is the batch size of the
        operator. If no parameter has an additional dimension, the batch size is ``None``.

        Returns:
            int or None: Size of the parameter broadcasting dimension if present, else ``None``.
        """
        if self._batch_size is _UNSET_BATCH_SIZE:
            self._check_batching()
        return self._batch_size

    @property
    def wires(self):
        """Wires that the operator acts on.

        Returns:
            Wires: wires
        """
        return self._wires

    @property
    def parameters(self):
        """Trainable parameters that the operator depends on."""
        return list(self.data)

    @property
    def hyperparameters(self):
        """dict: Dictionary of non-trainable variables that this operation depends on."""
        # pylint: disable=attribute-defined-outside-init
        if hasattr(self, "_hyperparameters"):
            return self._hyperparameters
        self._hyperparameters = {}
        return self._hyperparameters

    @property
    def pauli_rep(self):
        """A :class:`~.PauliSentence` representation of the Operator, or ``None`` if it doesn't have one."""
        return self._pauli_rep

    @property
    def is_hermitian(self):
        """This property determines if an operator is hermitian."""
        return False

    # pylint: disable=no-self-argument, comparison-with-callable
    @classproperty
    def has_decomposition(cls):
        r"""Bool: Whether or not the Operator returns a defined decomposition.

        Note: Child classes may have this as an instance property instead of as a class property.
        """
        # Some operators will overwrite `decomposition` instead of `compute_decomposition`
        # Currently, those are mostly classes from the operator arithmetic module.
        return (
            cls.compute_decomposition != Operator.compute_decomposition
            or cls.decomposition != Operator.decomposition
        )

    def decomposition(self) -> List["Operator"]:
        r"""Representation of the operator as a product of other operators.

        .. math:: O = O_1 O_2 \dots O_n

        A ``DecompositionUndefinedError`` is raised if no representation by decomposition is defined.

        .. seealso:: :meth:`~.Operator.compute_decomposition`.

        Returns:
            list[Operator]: decomposition of the operator
        """
        return self.compute_decomposition(
            *self.parameters, wires=self.wires, **self.hyperparameters
        )

    @staticmethod
    def compute_decomposition(*params, wires=None, **hyperparameters) -> List["Operator"]:
        r"""Representation of the operator as a product of other operators (static method).

        .. math:: O = O_1 O_2 \dots O_n.

        .. note::

            Operations making up the decomposition should be queued within the
            ``compute_decomposition`` method.

        .. seealso:: :meth:`~.Operator.decomposition`.

        Args:
            *params (list): trainable parameters of the operator, as stored in the ``parameters`` attribute
            wires (Iterable[Any], Wires): wires that the operator acts on
            **hyperparams (dict): non-trainable hyperparameters of the operator, as stored in the ``hyperparameters`` attribute

        Returns:
            list[Operator]: decomposition of the operator
        """
        raise DecompositionUndefinedError

    # pylint: disable=no-self-argument, comparison-with-callable
    @classproperty
    def has_diagonalizing_gates(cls):
        r"""Bool: Whether or not the Operator returns defined diagonalizing gates.

        Note: Child classes may have this as an instance property instead of as a class property.
        """
        # Operators may overwrite `diagonalizing_gates` instead of `compute_diagonalizing_gates`
        # Currently, those are mostly classes from the operator arithmetic module.
        return (
            cls.compute_diagonalizing_gates != Operator.compute_diagonalizing_gates
            or cls.diagonalizing_gates != Operator.diagonalizing_gates
        )

    @staticmethod
    def compute_diagonalizing_gates(
        *params, wires, **hyperparams
    ) -> List["Operator"]:  # pylint: disable=unused-argument
        r"""Sequence of gates that diagonalize the operator in the computational basis (static method).

        Given the eigendecomposition :math:`O = U \Sigma U^{\dagger}` where
        :math:`\Sigma` is a diagonal matrix containing the eigenvalues,
        the sequence of diagonalizing gates implements the unitary :math:`U^{\dagger}`.

        The diagonalizing gates rotate the state into the eigenbasis
        of the operator.

        .. seealso:: :meth:`~.Operator.diagonalizing_gates`.

        Args:
            params (list): trainable parameters of the operator, as stored in the ``parameters`` attribute
            wires (Iterable[Any], Wires): wires that the operator acts on
            hyperparams (dict): non-trainable hyperparameters of the operator, as stored in the ``hyperparameters`` attribute

        Returns:
            list[.Operator]: list of diagonalizing gates
        """
        raise DiagGatesUndefinedError

    def diagonalizing_gates(self):  # pylint:disable=no-self-use
        r"""Sequence of gates that diagonalize the operator in the computational basis.

        Given the eigendecomposition :math:`O = U \Sigma U^{\dagger}` where
        :math:`\Sigma` is a diagonal matrix containing the eigenvalues,
        the sequence of diagonalizing gates implements the unitary :math:`U^{\dagger}`.

        The diagonalizing gates rotate the state into the eigenbasis
        of the operator.

        A ``DiagGatesUndefinedError`` is raised if no representation by decomposition is defined.

        .. seealso:: :meth:`~.Operator.compute_diagonalizing_gates`.

        Returns:
            list[.Operator] or None: a list of operators
        """
        return self.compute_diagonalizing_gates(
            *self.parameters, wires=self.wires, **self.hyperparameters
        )

    # pylint: disable=no-self-argument, comparison-with-callable
    @classproperty
    def has_generator(cls):
        r"""Bool: Whether or not the Operator returns a defined generator.

        Note: Child classes may have this as an instance property instead of as a class property.
        """
        return cls.generator != Operator.generator

    def generator(self):  # pylint: disable=no-self-use
        r"""Generator of an operator that is in single-parameter-form.

        For example, for operator

        .. math::

            U(\phi) = e^{i\phi (0.5 Y + Z\otimes X)}

        we get the generator

        >>> U.generator()
          0.5 * Y(0) + Z(0) @ X(1)

        The generator may also be provided in the form of a dense or sparse Hamiltonian
        (using :class:`.Hermitian` and :class:`.SparseHamiltonian` respectively).

        The default value to return is ``None``, indicating that the operation has
        no defined generator.
        """
        raise GeneratorUndefinedError(f"Operation {self.name} does not have a generator")

    def pow(self, z) -> List["Operator"]:
        """A list of new operators equal to this one raised to the given power.

        Args:
            z (float): exponent for the operator

        Returns:
            list[:class:`~.operation.Operator`]

        """
        # Child methods may call super().pow(z%period) where op**period = I
        # For example, PauliX**2 = I, SX**4 = I
        # Hence we define 0 and 1 special cases here.
        if z == 0:
            return []
        if z == 1:
            if QueuingManager.recording():
                return [qml.apply(self)]
            return [copy.copy(self)]
        raise PowUndefinedError

    def queue(self, context=QueuingManager):
        """Append the operator to the Operator queue."""
        context.append(self)
        return self  # so pre-constructed Observable instances can be queued and returned in a single statement

    @property
    def _queue_category(self):
        """Used for sorting objects into their respective lists in `QuantumTape` objects.

        This property is a temporary solution that should not exist long-term and should not be
        used outside of ``QuantumTape._process_queue``.

        Options are:
            * `"_ops"`
            * `"_measurements"`
            * `None`
        """
        return "_ops"

    # pylint: disable=no-self-argument, comparison-with-callable
    @classproperty
    def has_adjoint(cls):
        r"""Bool: Whether or not the Operator can compute its own adjoint.

        Note: Child classes may have this as an instance property instead of as a class property.
        """
        return cls.adjoint != Operator.adjoint

    def adjoint(self) -> "Operator":  # pylint:disable=no-self-use
        """Create an operation that is the adjoint of this one.

        Adjointed operations are the conjugated and transposed version of the
        original operation. Adjointed ops are equivalent to the inverted operation for unitary
        gates.

        Returns:
            The adjointed operation.
        """
        raise AdjointUndefinedError

    def expand(self):
        """Returns a tape that contains the decomposition of the operator.

        Returns:
            .QuantumTape: quantum tape
        """
        if not self.has_decomposition:
            raise DecompositionUndefinedError

        qscript = qml.tape.QuantumScript(self.decomposition())

        if not self.data:
            # original operation has no trainable parameters
            qscript.trainable_params = {}

        return qscript

    @property
    def arithmetic_depth(self) -> int:
        """Arithmetic depth of the operator."""
        return 0

    def map_wires(self, wire_map: dict):
        """Returns a copy of the current operator with its wires changed according to the given
        wire map.

        Args:
            wire_map (dict): dictionary containing the old wires as keys and the new wires as values

        Returns:
            .Operator: new operator
        """
        new_op = copy.copy(self)
        new_op._wires = Wires([wire_map.get(wire, wire) for wire in self.wires])
        if (p_rep := new_op.pauli_rep) is not None:
            new_op._pauli_rep = p_rep.map_wires(wire_map)
        return new_op

    def simplify(self) -> "Operator":  # pylint: disable=unused-argument
        """Reduce the depth of nested operators to the minimum.

        Returns:
            .Operator: simplified operator
        """
        return self

    def __add__(self, other):
        """The addition operation of Operator-Operator objects and Operator-scalar."""
        if isinstance(other, Operator):
            return qml.sum(self, other, lazy=False)
        if isinstance(other, TensorLike):
            if qml.math.allequal(other, 0):
                return self
            return qml.sum(
                self,
                qml.s_prod(scalar=other, operator=qml.Identity(self.wires), lazy=False),
                lazy=False,
            )
        return NotImplemented

    __radd__ = __add__

    def __mul__(self, other):
        """The scalar multiplication between scalars and Operators."""
        if callable(other):
            return qml.pulse.ParametrizedHamiltonian([other], [self])
        if isinstance(other, TensorLike):
            return qml.s_prod(scalar=other, operator=self, lazy=False)
        return NotImplemented

    def __truediv__(self, other):
        """The division between an Operator and a number."""
        if isinstance(other, TensorLike):
            return self.__mul__(1 / other)
        return NotImplemented

    __rmul__ = __mul__

    def __matmul__(self, other):
        """The product operation between Operator objects."""
        return qml.prod(self, other, lazy=False) if isinstance(other, Operator) else NotImplemented

    def __sub__(self, other):
        """The subtraction operation of Operator-Operator objects and Operator-scalar."""
        if isinstance(other, Operator):
            return self + qml.s_prod(-1, other, lazy=False)
        if isinstance(other, TensorLike):
            return self + (qml.math.multiply(-1, other))
        return NotImplemented

    def __rsub__(self, other):
        """The reverse subtraction operation of Operator-Operator objects and Operator-scalar."""
        return -self + other

    def __neg__(self):
        """The negation operation of an Operator object."""
        return qml.s_prod(scalar=-1, operator=self, lazy=False)

    def __pow__(self, other):
        r"""The power operation of an Operator object."""
        if isinstance(other, TensorLike):
            return qml.pow(self, z=other)
        return NotImplemented

    def _flatten(self):
        """Serialize the operation into trainable and non-trainable components.

        Returns:
            data, metadata: The trainable and non-trainable components.

        See ``Operator._unflatten``.

        The data component can be recursive and include other operations. For example, the trainable component of ``Adjoint(RX(1, wires=0))``
        will be the operator ``RX(1, wires=0)``.

        The metadata **must** be hashable.  If the hyperparameters contain a non-hashable component, then this
        method and ``Operator._unflatten`` should be overridden to provide a hashable version of the hyperparameters.

        **Example:**

        >>> op = qml.Rot(1.2, 2.3, 3.4, wires=0)
        >>> qml.Rot._unflatten(*op._flatten())
        Rot(1.2, 2.3, 3.4, wires=[0])
        >>> op = qml.PauliRot(1.2, "XY", wires=(0,1))
        >>> qml.PauliRot._unflatten(*op._flatten())
        PauliRot(1.2, XY, wires=[0, 1])

        Operators that have trainable components that differ from their ``Operator.data`` must implement their own
        ``_flatten`` methods.

        >>> op = qml.ctrl(qml.U2(3.4, 4.5, wires="a"), ("b", "c") )
        >>> op._flatten()
        ((U2(3.4, 4.5, wires=['a']),),
        (<Wires = ['b', 'c']>, (True, True), <Wires = []>))

        """
        hashable_hyperparameters = tuple(
            (key, value) for key, value in self.hyperparameters.items()
        )
        return self.data, (self.wires, hashable_hyperparameters)

    @classmethod
    def _unflatten(cls, data, metadata):
        """Recreate an operation from its serialized format.

        Args:
            data: the trainable component of the operation
            metadata: the non-trainable component of the operation.

        The output of ``Operator._flatten`` and the class type must be sufficient to reconstruct the original
        operation with ``Operator._unflatten``.

        **Example:**

        >>> op = qml.Rot(1.2, 2.3, 3.4, wires=0)
        >>> op._flatten()
        ((1.2, 2.3, 3.4), (<Wires = [0]>, ()))
        >>> qml.Rot._unflatten(*op._flatten())
        >>> op = qml.PauliRot(1.2, "XY", wires=(0,1))
        >>> op._flatten()
        ((1.2,), (<Wires = [0, 1]>, (('pauli_word', 'XY'),)))
        >>> op = qml.ctrl(qml.U2(3.4, 4.5, wires="a"), ("b", "c") )
        >>> type(op)._unflatten(*op._flatten())
        Controlled(U2(3.4, 4.5, wires=['a']), control_wires=['b', 'c'])

        """
        hyperparameters_dict = dict(metadata[1])
        return cls(*data, wires=metadata[0], **hyperparameters_dict)


# =============================================================================
# Base Operation class
# =============================================================================


class Operation(Operator):
    r"""Base class representing quantum gates or channels applied to quantum states.

    Operations define some additional properties, that are used for external
    transformations such as gradient transforms.

    The following three class attributes are optional, but in most cases
    at least one should be clearly defined to avoid unexpected behaviour during
    differentiation.

    * :attr:`~.Operation.grad_recipe`
    * :attr:`~.Operation.parameter_frequencies`
    * :attr:`~.Operation.generator`

    Note that ``grad_recipe`` takes precedence when computing parameter-shift
    derivatives. Finally, these optional class attributes are used by certain
    transforms, quantum optimizers, and gradient methods.
    For details on how they are used during differentiation and other transforms,
    please see the documentation for :class:`~.gradients.param_shift`,
    :class:`~.metric_tensor`, :func:`~.reconstruct`.

    Args:
        *params (tuple[tensor_like]): trainable parameters
        wires (Iterable[Any] or Any): Wire label(s) that the operator acts on.
            If not given, args[-1] is interpreted as wires.
        id (str): custom label given to an operator instance,
            can be useful for some applications where the instance has to be identified
    """

    @property
    def grad_method(self):
        """Gradient computation method.

        * ``'A'``: analytic differentiation using the parameter-shift method.
        * ``'F'``: finite difference numerical differentiation.
        * ``None``: the operation may not be differentiated.

        Default is ``'F'``, or ``None`` if the Operation has zero parameters.
        """
        if self.num_params == 0:
            return None
        if self.grad_recipe != [None] * self.num_params:
            return "A"
        try:
            self.parameter_frequencies  # pylint:disable=pointless-statement
            return "A"
        except ParameterFrequenciesUndefinedError:
            return "F"

    grad_recipe = None
    r"""tuple(Union(list[list[float]], None)) or None: Gradient recipe for the
        parameter-shift method.

        This is a tuple with one nested list per operation parameter. For
        parameter :math:`\phi_k`, the nested list contains elements of the form
        :math:`[c_i, a_i, s_i]` where :math:`i` is the index of the
        term, resulting in a gradient recipe of

        .. math:: \frac{\partial}{\partial\phi_k}f = \sum_{i} c_i f(a_i \phi_k + s_i).

        If ``None``, the default gradient recipe containing the two terms
        :math:`[c_0, a_0, s_0]=[1/2, 1, \pi/2]` and :math:`[c_1, a_1,
        s_1]=[-1/2, 1, -\pi/2]` is assumed for every parameter.
    """

    # Attributes for compilation transforms
    @property
    def basis(self):
        """str or None: The basis of an operation, or for controlled gates, of the
        target operation. If not ``None``, should take a value of ``"X"``, ``"Y"``,
        or ``"Z"``.

        For example, ``X`` and ``CNOT`` have ``basis = "X"``, whereas
        ``ControlledPhaseShift`` and ``RZ`` have ``basis = "Z"``.
        """
        return None

    @property
    def control_wires(self):  # pragma: no cover
        r"""Control wires of the operator.

        For operations that are not controlled,
        this is an empty ``Wires`` object of length ``0``.

        Returns:
            Wires: The control wires of the operation.
        """
        return Wires([])

    def single_qubit_rot_angles(self) -> Tuple[float, float, float]:
        r"""The parameters required to implement a single-qubit gate as an
        equivalent ``Rot`` gate, up to a global phase.

        Returns:
            tuple[float, float, float]: A list of values :math:`[\phi, \theta, \omega]`
            such that :math:`RZ(\omega) RY(\theta) RZ(\phi)` is equivalent to the
            original operation.
        """
        raise NotImplementedError

    @property
    def parameter_frequencies(self):
        r"""Returns the frequencies for each operator parameter with respect
        to an expectation value of the form
        :math:`\langle \psi | U(\mathbf{p})^\dagger \hat{O} U(\mathbf{p})|\psi\rangle`.

        These frequencies encode the behaviour of the operator :math:`U(\mathbf{p})`
        on the value of the expectation value as the parameters are modified.
        For more details, please see the :mod:`.pennylane.fourier` module.

        Returns:
            list[tuple[int or float]]: Tuple of frequencies for each parameter.
            Note that only non-negative frequency values are returned.

        **Example**

        >>> op = qml.CRot(0.4, 0.1, 0.3, wires=[0, 1])
        >>> op.parameter_frequencies
        [(0.5, 1), (0.5, 1), (0.5, 1)]

        For operators that define a generator, the parameter frequencies are directly
        related to the eigenvalues of the generator:

        >>> op = qml.ControlledPhaseShift(0.1, wires=[0, 1])
        >>> op.parameter_frequencies
        [(1,)]
        >>> gen = qml.generator(op, format="observable")
        >>> gen_eigvals = qml.eigvals(gen)
        >>> qml.gradients.eigvals_to_frequencies(tuple(gen_eigvals))
        (1.0,)

        For more details on this relationship, see :func:`.eigvals_to_frequencies`.
        """
        if self.num_params == 1:
            # if the operator has a single parameter, we can query the
            # generator, and if defined, use its eigenvalues.
            try:
                gen = qml.generator(self, format="observable")
            except GeneratorUndefinedError as e:
                raise ParameterFrequenciesUndefinedError(
                    f"Operation {self.name} does not have parameter frequencies defined."
                ) from e

            with warnings.catch_warnings():
                warnings.filterwarnings(
                    action="ignore", message=r".+ eigenvalues will be computed numerically\."
                )
                eigvals = qml.eigvals(gen, k=2**self.num_wires)

            eigvals = tuple(np.round(eigvals, 8))
            return [qml.gradients.eigvals_to_frequencies(eigvals)]

        raise ParameterFrequenciesUndefinedError(
            f"Operation {self.name} does not have parameter frequencies defined, "
            "and parameter frequencies can not be computed as no generator is defined."
        )

    def __init__(self, *params, wires=None, id=None):
        super().__init__(*params, wires=wires, id=id)

        # check the grad_recipe validity
        if self.grad_recipe is None:
            # Make sure grad_recipe is an iterable of correct length instead of None
            self.grad_recipe = [None] * self.num_params


class Channel(Operation, abc.ABC):
    r"""Base class for quantum channels.

    Quantum channels have to define an additional numerical representation
    as Kraus matrices.

    Args:
        params (tuple[tensor_like]): trainable parameters
        wires (Iterable[Any] or Any): Wire label(s) that the operator acts on.
            If not given, args[-1] is interpreted as wires.
        id (str): custom label given to an operator instance,
            can be useful for some applications where the instance has to be identified
    """

    # pylint: disable=abstract-method

    @staticmethod
    @abc.abstractmethod
    def compute_kraus_matrices(
        *params, **hyperparams
    ) -> List[np.ndarray]:  # pylint:disable=unused-argument
        """Kraus matrices representing a quantum channel, specified in
        the computational basis.

        This is a static method that should be defined for all
        new channels, and which allows matrices to be computed
        directly without instantiating the channel first.

        To return the Kraus matrices of an *instantiated* channel,
        please use the :meth:`~.Operator.kraus_matrices()` method instead.

        .. note::
            This method gets overwritten by subclasses to define the kraus matrix representation
            of a particular operator.

        Args:
            *params (list): trainable parameters of the operator, as stored in the ``parameters`` attribute
            **hyperparams (dict): non-trainable hyperparameters of the operator,
                as stored in the ``hyperparameters`` attribute

        Returns:
            list (array): list of Kraus matrices

        **Example**

        >>> qml.AmplitudeDamping.compute_kraus_matrices(0.1)
        [array([[1., 0.], [0., 0.9486833]]),
         array([[0., 0.31622777], [0., 0.]])]
        """
        raise NotImplementedError

    def kraus_matrices(self):
        r"""Kraus matrices of an instantiated channel
        in the computational basis.

        Returns:
            list (array): list of Kraus matrices

        ** Example**

        >>> U = qml.AmplitudeDamping(0.1, wires=1)
        >>> U.kraus_matrices()
        [array([[1., 0.], [0., 0.9486833]]),
         array([[0., 0.31622777], [0., 0.]])]
        """
        return self.compute_kraus_matrices(*self.parameters, **self.hyperparameters)


# =============================================================================
# Base Observable class
# =============================================================================


class Observable(Operator):
    """Base class representing observables.

    Observables define a return type

    Args:
        params (tuple[tensor_like]): trainable parameters
        wires (Iterable[Any] or Any): Wire label(s) that the operator acts on.
            If not given, args[-1] is interpreted as wires.
        id (str): custom label given to an operator instance,
            can be useful for some applications where the instance has to be identified
    """

    @property
    def _queue_category(self):
        """Used for sorting objects into their respective lists in `QuantumTape` objects.

        This property is a temporary solution that should not exist long-term and should not be
        used outside of ``QuantumTape._process_queue``.

        Options are:
            * `"_ops"`
            * `"_measurements"`
            * None

        Non-pauli observables, like Tensor, Hermitian, and Hamiltonian, should not be processed into any queue.
        The Pauli observables double as Operations, and should therefore be processed into `_ops` if unowned.
        """
        return "_ops" if isinstance(self, Operation) else None

    @property
    def is_hermitian(self):
        """All observables must be hermitian"""
        return True

    def __matmul__(self, other):
        if active_new_opmath():
            return super().__matmul__(other=other)

        if isinstance(other, (Tensor, qml.ops.Hamiltonian, qml.ops.LinearCombination)):
            return other.__rmatmul__(self)

        if isinstance(other, Observable):
            return Tensor(self, other)

        return super().__matmul__(other=other)

    def _obs_data(self):
        r"""Extracts the data from a Observable or Tensor and serializes it in an order-independent fashion.

        This allows for comparison between observables that are equivalent, but are expressed
        in different orders. For example, `qml.X(0) @ qml.Z(1)` and
        `qml.Z(1) @ qml.X(0)` are equivalent observables with different orderings.

        **Example**

        >>> tensor = qml.X(0) @ qml.Z(1)
        >>> print(tensor._obs_data())
        {("PauliZ", <Wires = [1]>, ()), ("PauliX", <Wires = [0]>, ())}
        """
        obs = Tensor(self).non_identity_obs
        tensor = set()

        for ob in obs:
            parameters = tuple(param.tobytes() for param in ob.parameters)
            if isinstance(ob, qml.GellMann):
                parameters += (ob.hyperparameters["index"],)
            tensor.add((ob.name, ob.wires, parameters))

        return tensor

    def compare(self, other):
        r"""Compares with another :class:`~.Hamiltonian`, :class:`~Tensor`, or :class:`~Observable`,
        to determine if they are equivalent.

        Observables/Hamiltonians are equivalent if they represent the same operator
        (their matrix representations are equal), and they are defined on the same wires.

        .. Warning::

            The compare method does **not** check if the matrix representation
            of a :class:`~.Hermitian` observable is equal to an equivalent
            observable expressed in terms of Pauli matrices.
            To do so would require the matrix form of Hamiltonians and Tensors
            be calculated, which would drastically increase runtime.

        Returns:
            (bool): True if equivalent.

        **Examples**

        >>> ob1 = qml.X(0) @ qml.Identity(1)
        >>> ob2 = qml.Hamiltonian([1], [qml.X(0)])
        >>> ob1.compare(ob2)
        True
        >>> ob1 = qml.X(0)
        >>> ob2 = qml.Hermitian(np.array([[0, 1], [1, 0]]), 0)
        >>> ob1.compare(ob2)
        False
        """
        if isinstance(other, (qml.ops.Hamiltonian, qml.ops.LinearCombination)):
            return other.compare(self)
        if isinstance(other, (Tensor, Observable)):
            return other._obs_data() == self._obs_data()

        raise ValueError(
            "Can only compare an Observable/Tensor, and a Hamiltonian/Observable/Tensor."
        )

    def __add__(self, other):
        r"""The addition operation between Observables/Tensors/qml.Hamiltonian objects."""
        if active_new_opmath():
            return super().__add__(other=other)

        if isinstance(other, (qml.ops.Hamiltonian, qml.ops.LinearCombination)):
            return other + self
        if isinstance(other, (Observable, Tensor)):
            return qml.Hamiltonian([1, 1], [self, other], simplify=True)

        return super().__add__(other=other)

    __radd__ = __add__

    def __mul__(self, a):
        r"""The scalar multiplication operation between a scalar and an Observable/Tensor."""
        if active_new_opmath():
            return super().__mul__(other=a)

        if isinstance(a, (int, float)):
            return qml.Hamiltonian([a], [self], simplify=True)

        return super().__mul__(other=a)

    __rmul__ = __mul__

    def __sub__(self, other):
        r"""The subtraction operation between Observables/Tensors/qml.Hamiltonian objects."""
        if active_new_opmath():
            return super().__sub__(other=other)

        if isinstance(other, (Observable, Tensor, qml.ops.Hamiltonian, qml.ops.LinearCombination)):
            return self + (-1 * other)
        return super().__sub__(other=other)


class Tensor(Observable):
    """Container class representing tensor products of observables.

    To create a tensor, simply initiate it like so:

    >>> T = Tensor(qml.X(0), qml.Hermitian(A, [1, 2]))

    You can also create a tensor from other Tensors:

    >>> T = Tensor(T, qml.Z(4))

    The ``@`` symbol can be used as a tensor product operation:

    >>> T = qml.X(0) @ qml.Hadamard(2)

    .. note:

        This class is marked for deletion or overhaul.
    """

    # pylint: disable=abstract-method
    tensor = True
    has_matrix = True

    def _flatten(self):
        return tuple(self.obs), tuple()

    @classmethod
    def _unflatten(cls, data, _):
        return cls(*data)

    def __init__(self, *args):  # pylint: disable=super-init-not-called
        self._eigvals_cache = None
        self.obs: List[Observable] = []
        self._args = args
        self._batch_size = None
        self._pauli_rep = None
        self.queue(init=True)

        wires = [op.wires for op in self.obs]
        if len(wires) != len(set(wires)):
            warnings.warn(
                "Tensor object acts on overlapping wires; in some PennyLane functions this will "
                "lead to undefined behaviour",
                UserWarning,
            )

        # Queue before updating pauli_rep because self.queue updates self.obs
        if all(prs := [o.pauli_rep for o in self.obs]):
            self._pauli_rep = functools.reduce(lambda a, b: a @ b, prs)
        else:
            self._pauli_rep = None

    def label(self, decimals=None, base_label=None, cache=None):
        r"""How the operator is represented in diagrams and drawings.

        Args:
            decimals=None (Int): If ``None``, no parameters are included. Else,
                how to round the parameters.
            base_label=None (Iterable[str]): overwrite the non-parameter component of the label.
                Must be same length as ``obs`` attribute.
            cache=None (dict): dictionary that carries information between label calls
                in the same drawing

        Returns:
            str: label to use in drawings

        >>> T = qml.X(0) @ qml.Hadamard(2)
        >>> T.label()
        'X@H'
        >>> T.label(base_label=["X0", "H2"])
        'X0@H2'

        """
        if base_label is not None:
            if len(base_label) != len(self.obs):
                raise ValueError(
                    "Tensor label requires ``base_label`` keyword to be same length "
                    "as tensor components."
                )
            return "@".join(
                ob.label(decimals=decimals, base_label=lbl) for ob, lbl in zip(self.obs, base_label)
            )

        return "@".join(ob.label(decimals=decimals) for ob in self.obs)

    def queue(self, context=QueuingManager, init=False):  # pylint: disable=arguments-differ
        constituents = self._args if init else self.obs
        for o in constituents:
            if init:
                if isinstance(o, Tensor):
                    self.obs.extend(o.obs)
                elif isinstance(o, Observable):
                    self.obs.append(o)
                else:
                    raise ValueError("Can only perform tensor products between observables.")

            context.remove(o)

        context.append(self)
        return self

    def __copy__(self):
        cls = self.__class__
        copied_op = cls.__new__(cls)  # pylint: disable=no-value-for-parameter
        copied_op.obs = self.obs.copy()
        copied_op._eigvals_cache = self._eigvals_cache
        copied_op._batch_size = self._batch_size
        copied_op._pauli_rep = self._pauli_rep
        return copied_op

    def __repr__(self):
        """Constructor-call-like representation."""
        return " @ ".join([repr(o) for o in self.obs])

    @property
    def name(self):
        """All constituent observable names making up the tensor product.

        Returns:
            list[str]: list containing all observable names
        """
        return [o.name for o in self.obs]

    @property
    def num_wires(self):
        """Number of wires the tensor product acts on.

        Returns:
            int: number of wires
        """
        return len(self.wires)

    @property
    def wires(self):
        """All wires in the system the tensor product acts on.

        Returns:
            Wires: wires addressed by the observables in the tensor product
        """
        return Wires.all_wires([o.wires for o in self.obs])

    @property
    def data(self):
        """Raw parameters of all constituent observables in the tensor product.

        Returns:
            tuple[Any]: flattened list containing all dependent parameters
        """
        return tuple(d for op in self.obs for d in op.data)

    @data.setter
    def data(self, new_data):
        """Setter used to set the parameters of all constituent observables in the tensor product.

        The ``new_data`` argument should contain a list of elements, where each element corresponds
        to a list containing the parameters of each observable (in order). If an observable doesn't
        have any parameter, an empty list must be used.

        **Example:**

        >>> op = qml.X(0) @ qml.Hermitian(np.eye(2), wires=1)
        >>> op.data
        [array([[1., 0.],
        [0., 1.]])]
        >>> op.data = [[], [np.eye(2) * 5]]
        >>> op.data
        [array([[5., 0.],
        [0., 5.]])]
        """
        if isinstance(new_data, tuple):
            start = 0
            for op in self.obs:
                op.data = new_data[start : start + len(op.data)]
                start += len(op.data)
        else:
            for new_entry, op in zip(new_data, self.obs):
                op.data = tuple(new_entry)

    @property
    def num_params(self):
        """Raw parameters of all constituent observables in the tensor product.

        Returns:
            list[Any]: flattened list containing all dependent parameters
        """
        return len(self.data)

    @property
    def parameters(self):
        """Evaluated parameter values of all constituent observables in the tensor product.

        Returns:
            list[list[Any]]: nested list containing the parameters per observable
            in the tensor product
        """
        return [o.parameters for o in self.obs]

    @property
    def non_identity_obs(self):
        """Returns the non-identity observables contained in the tensor product.

        Returns:
            list[:class:`~.Observable`]: list containing the non-identity observables
            in the tensor product
        """
        return [obs for obs in self.obs if not isinstance(obs, qml.Identity)]

    @property
    def arithmetic_depth(self) -> int:
        return 1 + max(o.arithmetic_depth for o in self.obs)

    def __matmul__(self, other):
        if isinstance(other, (qml.ops.Hamiltonian, qml.ops.LinearCombination)):
            return other.__rmatmul__(self)

        if isinstance(other, Observable):
            return Tensor(self, other)

        if isinstance(other, Operator):
            return qml.prod(*self.obs, other)

        return NotImplemented

    def __rmatmul__(self, other):
        if isinstance(other, Observable):
            return Tensor(other, self)

        return NotImplemented

    __imatmul__ = __matmul__

    def eigvals(self):
        """Return the eigenvalues of the specified tensor product observable.

        This method uses pre-stored eigenvalues for standard observables where
        possible.

        Returns:
            array[float]: array containing the eigenvalues of the tensor product
            observable
        """
        if self._eigvals_cache is not None:
            return self._eigvals_cache

        standard_observables = {"PauliX", "PauliY", "PauliZ", "Hadamard"}

        # observable should be Z^{\otimes n}
        self._eigvals_cache = pauli_eigs(len(self.wires))

        # check if there are any non-standard observables (such as Identity)
        if set(self.name) - standard_observables:
            # Tensor product of observables contains a mixture
            # of standard and non-standard observables
            self._eigvals_cache = np.array([1])
            for k, g in itertools.groupby(self.obs, lambda x: x.name in standard_observables):
                if k:
                    # Subgroup g contains only standard observables.
                    self._eigvals_cache = np.kron(self._eigvals_cache, pauli_eigs(len(list(g))))
                else:
                    # Subgroup g contains only non-standard observables.
                    for ns_ob in g:
                        # loop through all non-standard observables
                        self._eigvals_cache = np.kron(self._eigvals_cache, ns_ob.eigvals())

        return self._eigvals_cache

    # pylint: disable=arguments-renamed, invalid-overridden-method
    @property
    def has_diagonalizing_gates(self):
        r"""Bool: Whether or not the Tensor returns defined diagonalizing gates."""
        return all(o.has_diagonalizing_gates for o in self.obs)

    def diagonalizing_gates(self):
        """Return the gate set that diagonalizes a circuit according to the
        specified tensor observable.

        This method uses pre-stored eigenvalues for standard observables where
        possible and stores the corresponding eigenvectors from the eigendecomposition.

        Returns:
            list: list containing the gates diagonalizing the tensor observable
        """
        diag_gates = []
        for o in self.obs:
            diag_gates.extend(o.diagonalizing_gates())

        return diag_gates

    def matrix(self, wire_order=None):
        r"""Matrix representation of the Tensor operator
        in the computational basis.

        .. note::

            The wire_order argument is added for compatibility, but currently not implemented.
            The Tensor class is planned to be removed soon.

        Args:
            wire_order (Iterable): global wire order, must contain all wire labels in the operator's wires

        Returns:
            array: matrix representation

        **Example**

        >>> O = qml.Z(0) @ qml.Z(2)
        >>> O.matrix()
        array([[ 1,  0,  0,  0],
               [ 0, -1,  0,  0],
               [ 0,  0, -1,  0],
               [ 0,  0,  0,  1]])

        To get the full :math:`2^3\times 2^3` Hermitian matrix
        acting on the 3-qubit system, the identity on wire 1
        must be explicitly included:

        >>> O = qml.Z(0) @ qml.Identity(1) @ qml.Z(2)
        >>> O.matrix()
        array([[ 1.,  0.,  0.,  0.,  0.,  0.,  0.,  0.],
               [ 0., -1.,  0., -0.,  0., -0.,  0., -0.],
               [ 0.,  0.,  1.,  0.,  0.,  0.,  0.,  0.],
               [ 0., -0.,  0., -1.,  0., -0.,  0., -0.],
               [ 0.,  0.,  0.,  0., -1., -0., -0., -0.],
               [ 0., -0.,  0., -0., -0.,  1., -0.,  0.],
               [ 0.,  0.,  0.,  0., -0., -0., -1., -0.],
               [ 0., -0.,  0., -0., -0.,  0., -0.,  1.]])
        """

        if wire_order is not None:
            raise NotImplementedError("The wire_order argument is currently not implemented.")

        # Check for partially (but not fully) overlapping wires in the observables
        partial_overlap = self.check_wires_partial_overlap()

        # group the observables based on what wires they act on
        U_list = []
        for _, g in itertools.groupby(self.obs, lambda x: x.wires.labels):
            # extract the matrices of each diagonalizing gate
            mats = [i.matrix() for i in g]

            if len(mats) > 1:
                # multiply all unitaries together before appending
                mats = [multi_dot(mats)]

            # append diagonalizing unitary for specific wire to U_list
            U_list.append(mats[0])

        mat_size = np.prod([np.shape(mat)[0] for mat in U_list])
        wire_size = 2 ** len(self.wires)
        if mat_size != wire_size:
            if partial_overlap:
                warnings.warn(
                    "The matrix for Tensors of Tensors/Observables with partially "
                    "overlapping wires might yield unexpected results. In particular "
                    "the matrix size might be larger than intended."
                )
            else:
                warnings.warn(
                    f"The size of the returned matrix ({mat_size}) will not be compatible "
                    f"with the subspace of the wires of the Tensor ({wire_size}). "
                    "This likely is due to wires being used in multiple tensor product "
                    "factors of the Tensor."
                )

        # Return the Hermitian matrix representing the observable
        # over the defined wires.
        return functools.reduce(np.kron, U_list)

    def check_wires_partial_overlap(self):
        r"""Tests whether any two observables in the Tensor have partially
        overlapping wires and raise a warning if they do.

        .. note::

            Fully overlapping wires, i.e., observables with
            same (sets of) wires are not reported, as the ``matrix`` method is
            well-defined and implemented for this scenario.
        """
        for o1, o2 in itertools.combinations(self.obs, r=2):
            shared = qml.wires.Wires.shared_wires([o1.wires, o2.wires])
            if shared and (shared != o1.wires or shared != o2.wires):
                return 1
        return 0

    def sparse_matrix(
        self, wire_order=None, wires=None, format="csr"
    ):  # pylint:disable=arguments-renamed, arguments-differ
        r"""Computes, by default, a `scipy.sparse.csr_matrix` representation of this Tensor.

        This is useful for larger qubit numbers, where the dense matrix becomes very large, while
        consisting mostly of zero entries.

        Args:
            wire_order (Iterable): Wire labels that indicate the order of wires according to which the matrix
                is constructed. If not provided, ``self.wires`` is used.
            wires (Iterable): Same as ``wire_order`` to ensure compatibility with all the classes. Must only
                provide one: either ``wire_order`` or ``wires``.
            format: the output format for the sparse representation. All scipy sparse formats are accepted.

        Raises:
            ValueError: if both ``wire_order`` and ``wires`` are provided at the same time.

        Returns:
            :class:`scipy.sparse._csr.csr_matrix`: sparse matrix representation

        **Example**

        Consider the following tensor:

        >>> t = qml.X(0) @ qml.Z(1)

        Without passing wires, the sparse representation is given by:

        >>> print(t.sparse_matrix())
        (0, 2)	1
        (1, 3)	-1
        (2, 0)	1
        (3, 1)	-1

        If we define a custom wire ordering, the matrix representation changes
        accordingly:

        >>> print(t.sparse_matrix(wire_order=[1, 0]))
        (0, 1)	1
        (1, 0)	1
        (2, 3)	-1
        (3, 2)	-1

        We can also enforce implicit identities by passing wire labels that
        are not present in the constituent operations:

        >>> res = t.sparse_matrix(wire_order=[0, 1, 2])
        >>> print(res.shape)
        (8, 8)
        """
        if wires is not None and wire_order is not None:
            raise ValueError(
                "Wire order has been specified twice. Provide only one of either "
                "``wire_order`` or ``wires``, but not both."
            )

        wires = wires or wire_order
        wires = self.wires if wires is None else Wires(wires)
        list_of_sparse_ops = [eye(2, format="coo")] * len(wires)

        for o in self.obs:
            if len(o.wires) > 1:
                # todo: deal with multi-qubit operations that do not act on consecutive qubits
                raise ValueError(
                    f"Can only compute sparse representation for tensors whose operations "
                    f"act on consecutive wires; got {o}."
                )
            # store the single-qubit ops according to the order of their wires
            idx = wires.index(o.wires)
            list_of_sparse_ops[idx] = coo_matrix(o.matrix())

        return functools.reduce(lambda i, j: kron(i, j, format=format), list_of_sparse_ops)

    def prune(self):
        """Returns a pruned tensor product of observables by removing :class:`~.Identity` instances from
        the observables building up the :class:`~.Tensor`.

        If the tensor product only contains one observable, then this observable instance is
        returned.

        Note that, as a result, this method can return observables that are not a :class:`~.Tensor`
        instance.

        **Example:**

        Pruning that returns a :class:`~.Tensor`:

        >>> O = qml.Z(0) @ qml.Identity(1) @ qml.Z(2)
        >>> O.prune()
        <pennylane.operation.Tensor at 0x7fc1642d1590
        >>> [(o.name, o.wires) for o in O.prune().obs]
        [('PauliZ', [0]), ('PauliZ', [2])]

        Pruning that returns a single observable:

        >>> O = qml.Z(0) @ qml.Identity(1)
        >>> O_pruned = O.prune()
        >>> (O_pruned.name, O_pruned.wires)
        ('PauliZ', [0])

        Returns:
            ~.Observable: the pruned tensor product of observables
        """
        if qml.QueuingManager.recording():
            qml.QueuingManager.remove(self)

        if len(self.non_identity_obs) == 0:
            # Return a single Identity as the tensor only contains Identities
            return qml.Identity(self.wires[0]) if self.wires else qml.Identity()
        return (
            self.non_identity_obs[0]
            if len(self.non_identity_obs) == 1
            else Tensor(*self.non_identity_obs)
        )

    def map_wires(self, wire_map: dict):
        """Returns a copy of the current tensor with its wires changed according to the given
        wire map.

        Args:
            wire_map (dict): dictionary containing the old wires as keys and the new wires as values

        Returns:
            .Tensor: new tensor
        """
        cls = self.__class__
        new_op = cls.__new__(cls)  # pylint: disable=no-value-for-parameter
        new_op.obs = [obs.map_wires(wire_map) for obs in self.obs]
        new_op._eigvals_cache = self._eigvals_cache
        new_op._batch_size = self._batch_size
        new_op._pauli_rep = (
            self._pauli_rep.map_wires(wire_map) if self.pauli_rep is not None else None
        )
        return new_op


# =============================================================================
# CV Operations and observables
# =============================================================================


class CV:
    """A mixin base class denoting a continuous-variable operation."""

    # pylint: disable=no-member

    def heisenberg_expand(self, U, wire_order):
        """Expand the given local Heisenberg-picture array into a full-system one.

        Args:
            U (array[float]): array to expand (expected to be of the dimension ``1+2*self.num_wires``)
            wire_order (Wires): global wire order defining which subspace the operator acts on

        Raises:
            ValueError: if the size of the input matrix is invalid or `num_wires` is incorrect

        Returns:
            array[float]: expanded array, dimension ``1+2*num_wires``
        """

        U_dim = len(U)
        nw = len(self.wires)

        if U.ndim > 2:
            raise ValueError("Only order-1 and order-2 arrays supported.")

        if U_dim != 1 + 2 * nw:
            raise ValueError(f"{self.name}: Heisenberg matrix is the wrong size {U_dim}.")

        if len(wire_order) == 0 or len(self.wires) == len(wire_order):
            # no expansion necessary (U is a full-system matrix in the correct order)
            return U

        if not wire_order.contains_wires(self.wires):
            raise ValueError(
                f"{self.name}: Some observable wires {self.wires} do not exist on this device with wires {wire_order}"
            )

        # get the indices that the operation's wires have on the device
        wire_indices = wire_order.indices(self.wires)

        # expand U into the I, x_0, p_0, x_1, p_1, ... basis
        dim = 1 + len(wire_order) * 2

        def loc(w):
            "Returns the slice denoting the location of (x_w, p_w) in the basis."
            ind = 2 * w + 1
            return slice(ind, ind + 2)

        if U.ndim == 1:
            W = np.zeros(dim)
            W[0] = U[0]
            for k, w in enumerate(wire_indices):
                W[loc(w)] = U[loc(k)]
        elif U.ndim == 2:
            W = np.zeros((dim, dim)) if isinstance(self, Observable) else np.eye(dim)
            W[0, 0] = U[0, 0]

            for k1, w1 in enumerate(wire_indices):
                s1 = loc(k1)
                d1 = loc(w1)

                # first column
                W[d1, 0] = U[s1, 0]
                # first row (for gates, the first row is always (1, 0, 0, ...), but not for observables!)
                W[0, d1] = U[0, s1]

                for k2, w2 in enumerate(wire_indices):
                    W[d1, loc(w2)] = U[s1, loc(k2)]  # block k1, k2 in U goes to w1, w2 in W.
        return W

    @staticmethod
    def _heisenberg_rep(p):
        r"""Heisenberg picture representation of the operation.

        * For Gaussian CV gates, this method returns the matrix of the linear
          transformation carried out by the gate for the given parameter values.
          The method is not defined for non-Gaussian gates.

          **The existence of this method is equivalent to setting** ``grad_method = 'A'``.

        * For observables, returns a real vector (first-order observables) or
          symmetric matrix (second-order observables) of expansion coefficients
          of the observable.

        For single-mode Operations we use the basis :math:`\mathbf{r} = (\I, \x, \p)`.
        For multi-mode Operations we use the basis :math:`\mathbf{r} = (\I, \x_0, \p_0, \x_1, \p_1, \ldots)`.

        .. note::

            For gates, we assume that the inverse transformation is obtained
            by negating the first parameter.

        Args:
            p (Sequence[float]): parameter values for the transformation

        Returns:
            array[float]: :math:`\tilde{U}` or :math:`q`
        """
        # pylint: disable=unused-argument
        return None

    @classproperty
    def supports_heisenberg(self):
        """Whether a CV operator defines a Heisenberg representation.

        This indicates that it is Gaussian and does not block the use
        of the parameter-shift differentiation method if found between the differentiated gate
        and an observable.

        Returns:
            boolean
        """
        return CV._heisenberg_rep != self._heisenberg_rep


class CVOperation(CV, Operation):
    """Base class representing continuous-variable quantum gates.

    CV operations provide a special Heisenberg representation, as well as custom methods
    for differentiation.

    Args:
        params (tuple[tensor_like]): trainable parameters
        wires (Iterable[Any] or Any): Wire label(s) that the operator acts on.
            If not given, args[-1] is interpreted as wires.
        id (str): custom label given to an operator instance,
            can be useful for some applications where the instance has to be identified
    """

    # pylint: disable=abstract-method

    @classproperty
    def supports_parameter_shift(self):
        """Returns True iff the CV Operation supports the parameter-shift differentiation method.
        This means that it has ``grad_method='A'`` and
        has overridden the :meth:`~.CV._heisenberg_rep` static method.
        """
        return self.grad_method == "A" and self.supports_heisenberg

    def heisenberg_pd(self, idx):
        """Partial derivative of the Heisenberg picture transform matrix.

        Computed using grad_recipe.

        Args:
            idx (int): index of the parameter with respect to which the
                partial derivative is computed.
        Returns:
            array[float]: partial derivative
        """
        # get the gradient recipe for this parameter
        recipe = self.grad_recipe[idx]

        # Default values
        multiplier = 0.5
        a = 1
        shift = np.pi / 2

        # We set the default recipe to as follows:
        # ∂f(x) = c*f(x+s) - c*f(x-s)
        default_param_shift = [[multiplier, a, shift], [-multiplier, a, -shift]]
        param_shift = default_param_shift if recipe is None else recipe

        pd = None  # partial derivative of the transformation

        p = self.parameters

        original_p_idx = p[idx]
        for c, _a, s in param_shift:
            # evaluate the transform at the shifted parameter values
            p[idx] = _a * original_p_idx + s
            U = self._heisenberg_rep(p)  # pylint: disable=assignment-from-none

            if pd is None:
                pd = c * U
            else:
                pd += c * U

        return pd

    def heisenberg_tr(self, wire_order, inverse=False):
        r"""Heisenberg picture representation of the linear transformation carried
        out by the gate at current parameter values.

        Given a unitary quantum gate :math:`U`, we may consider its linear
        transformation in the Heisenberg picture, :math:`U^\dagger(\cdot) U`.

        If the gate is Gaussian, this linear transformation preserves the polynomial order
        of any observables that are polynomials in :math:`\mathbf{r} = (\I, \x_0, \p_0, \x_1, \p_1, \ldots)`.
        This also means it maps :math:`\text{span}(\mathbf{r})` into itself:

        .. math:: U^\dagger \mathbf{r}_i U = \sum_j \tilde{U}_{ij} \mathbf{r}_j

        For Gaussian CV gates, this method returns the transformation matrix for
        the current parameter values of the Operation. The method is not defined
        for non-Gaussian (and non-CV) gates.

        Args:
            wire_order (Wires): global wire order defining which subspace the operator acts on
            inverse  (bool): if True, return the inverse transformation instead

        Raises:
            RuntimeError: if the specified operation is not Gaussian or is missing the `_heisenberg_rep` method

        Returns:
            array[float]: :math:`\tilde{U}`, the Heisenberg picture representation of the linear transformation
        """
        p = [qml.math.toarray(a) for a in self.parameters]
        if inverse:
            try:
                # TODO: expand this for the new par domain class, for non-unitary matrices.
                p[0] = np.linalg.inv(p[0])
            except np.linalg.LinAlgError:
                p[0] = -p[0]  # negate first parameter
        U = self._heisenberg_rep(p)  # pylint: disable=assignment-from-none

        # not defined?
        if U is None:
            raise RuntimeError(
                f"{self.name} is not a Gaussian operation, or is missing the _heisenberg_rep method."
            )

        return self.heisenberg_expand(U, wire_order)


class CVObservable(CV, Observable):
    r"""Base class representing continuous-variable observables.

    CV observables provide a special Heisenberg representation.

    The class attribute :attr:`~.ev_order` can be defined to indicate
    to PennyLane whether the corresponding CV observable is a polynomial in the
    quadrature operators. If so,

    * ``ev_order = 1`` indicates a first order polynomial in quadrature
      operators :math:`(\x, \p)`.

    * ``ev_order = 2`` indicates a second order polynomial in quadrature
      operators :math:`(\x, \p)`.

    If :attr:`~.ev_order` is not ``None``, then the Heisenberg representation
    of the observable should be defined in the static method :meth:`~.CV._heisenberg_rep`,
    returning an array of the correct dimension.

    Args:
       params (tuple[tensor_like]): trainable parameters
       wires (Iterable[Any] or Any): Wire label(s) that the operator acts on.
           If not given, args[-1] is interpreted as wires.
       id (str): custom label given to an operator instance,
           can be useful for some applications where the instance has to be identified
    """

    # pylint: disable=abstract-method
    ev_order = None  #: None, int: Order in `(x, p)` that a CV observable is a polynomial of.

    def heisenberg_obs(self, wire_order):
        r"""Representation of the observable in the position/momentum operator basis.

        Returns the expansion :math:`q` of the observable, :math:`Q`, in the
        basis :math:`\mathbf{r} = (\I, \x_0, \p_0, \x_1, \p_1, \ldots)`.

        * For first-order observables returns a real vector such
          that :math:`Q = \sum_i q_i \mathbf{r}_i`.

        * For second-order observables returns a real symmetric matrix
          such that :math:`Q = \sum_{ij} q_{ij} \mathbf{r}_i \mathbf{r}_j`.

        Args:
            wire_order (Wires): global wire order defining which subspace the operator acts on
        Returns:
            array[float]: :math:`q`
        """
        p = self.parameters
        U = self._heisenberg_rep(p)  # pylint: disable=assignment-from-none
        return self.heisenberg_expand(U, wire_order)


class StatePrepBase(Operation):
    """An interface for state-prep operations."""

    grad_method = None

    # pylint:disable=too-few-public-methods
    @abc.abstractmethod
    def state_vector(self, wire_order=None):
        """
        Returns the initial state vector for a circuit given a state preparation.

        Args:
            wire_order (Iterable): global wire order, must contain all wire labels
                from the operator's wires

        Returns:
            array: A state vector for all wires in a circuit
        """

    def label(self, decimals=None, base_label=None, cache=None):
        return "|Ψ⟩"


def operation_derivative(operation) -> np.ndarray:
    r"""Calculate the derivative of an operation.

    For an operation :math:`e^{i \hat{H} \phi t}`, this function returns the matrix representation
    in the standard basis of its derivative with respect to :math:`t`, i.e.,

    .. math:: \frac{d \, e^{i \hat{H} \phi t}}{dt} = i \phi \hat{H} e^{i \hat{H} \phi t},

    where :math:`\phi` is a real constant.

    Args:
        operation (.Operation): The operation to be differentiated.

    Returns:
        array: the derivative of the operation as a matrix in the standard basis

    Raises:
        ValueError: if the operation does not have a generator or is not composed of a single
            trainable parameter
    """
    generator = qml.matrix(
        qml.generator(operation, format="observable"), wire_order=operation.wires
    )
    return 1j * generator @ operation.matrix()


@qml.BooleanFn
def not_tape(obj):
    """Returns ``True`` if the object is not a quantum tape"""
    return isinstance(obj, qml.tape.QuantumScript)


@qml.BooleanFn
def has_gen(obj):
    """Returns ``True`` if an operator has a generator defined."""
    if isinstance(obj, Operator):
        return obj.has_generator
    try:
        obj.generator()
    except (AttributeError, OperatorPropertyUndefined, GeneratorUndefinedError):
        return False
    return True


@qml.BooleanFn
def has_grad_method(obj):
    """Returns ``True`` if an operator has a grad_method defined."""
    return obj.grad_method is not None


@qml.BooleanFn
def has_multipar(obj):
    """Returns ``True`` if an operator has more than one parameter
    according to ``num_params``."""
    return obj.num_params > 1


@qml.BooleanFn
def has_nopar(obj):
    """Returns ``True`` if an operator has no parameters
    according to ``num_params``."""
    return obj.num_params == 0


@qml.BooleanFn
def has_unitary_gen(obj):
    """Returns ``True`` if an operator has a unitary_generator
    according to the ``has_unitary_generator`` flag."""
    # Linting check disabled as static analysis can misidentify qml.ops as the set instance qml.ops.qubit.ops
    return obj in qml.ops.qubit.attributes.has_unitary_generator  # pylint:disable=no-member


@qml.BooleanFn
def is_measurement(obj):
    """Returns ``True`` if an operator is a ``MeasurementProcess`` instance."""
    return isinstance(obj, qml.measurements.MeasurementProcess)


@qml.BooleanFn
def is_trainable(obj):
    """Returns ``True`` if any of the parameters of an operator is trainable
    according to ``qml.math.requires_grad``."""
    return any(qml.math.requires_grad(p) for p in obj.parameters)


@qml.BooleanFn
def defines_diagonalizing_gates(obj):
    """Returns ``True`` if an operator defines the diagonalizing gates.

    This helper function is useful if the property is to be checked in
    a queuing context, but the resulting gates must not be queued.
    """
    return obj.has_diagonalizing_gates


@qml.BooleanFn
def gen_is_multi_term_hamiltonian(obj):
    """Returns ``True`` if an operator has a generator defined and it is a Hamiltonian
    with more than one term."""

    try:
        o = obj.generator()
    except (AttributeError, OperatorPropertyUndefined, GeneratorUndefinedError):
        return False

    return isinstance(o, (qml.ops.Hamiltonian, qml.ops.LinearCombination)) and len(o.coeffs) > 1


def enable_new_opmath():
    """
    Change dunder methods to return arithmetic operators instead of Hamiltonians and Tensors

    **Example**

    >>> qml.operation.active_new_opmath()
    False
    >>> type(qml.X(0) @ qml.Z(1))
    <class 'pennylane.operation.Tensor'>
    >>> qml.operation.enable_new_opmath()
    >>> type(qml.X(0) @ qml.Z(1))
    <class 'pennylane.ops.op_math.prod.Prod'>
    """
    global __use_new_opmath
    __use_new_opmath = True


def disable_new_opmath():
    """
    Change dunder methods to return Hamiltonians and Tensors instead of arithmetic operators

    **Example**

    >>> qml.operation.active_new_opmath()
    True
    >>> type(qml.X(0) @ qml.Z(1))
    <class 'pennylane.ops.op_math.prod.Prod'>
    >>> qml.operation.disable_new_opmath()
    >>> type(qml.X(0) @ qml.Z(1))
    <class 'pennylane.operation.Tensor'>
    """
    global __use_new_opmath
    __use_new_opmath = False


def active_new_opmath():
    """
    Function that checks if the new arithmetic operator dunders are active

    Returns:
        bool: Returns ``True`` if the new arithmetic operator dunders are active

    **Example**

    >>> qml.operation.active_new_opmath()
    False
    >>> qml.operation.enable_new_opmath()
    >>> qml.operation.active_new_opmath()
    True
    """
    return __use_new_opmath


def convert_to_opmath(op):
    """
    Converts :class:`~pennylane.Hamiltonian` and :class:`.Tensor` instances
    into arithmetic operators. Objects of any other type are returned directly.

    Arithmetic operators include :class:`~pennylane.ops.op_math.Prod`,
    :class:`~pennylane.ops.op_math.Sum` and :class:`~pennylane.ops.op_math.SProd`.

    Args:
        op (Operator): The operator instance to convert

    Returns:
        Operator: An operator using the new arithmetic operations, if relevant
    """
    if isinstance(op, (qml.ops.Hamiltonian, qml.ops.LinearCombination)):
        c, ops = op.terms()
        ops = tuple(convert_to_opmath(o) for o in ops)
        return qml.dot(c, ops)
    if isinstance(op, Tensor):
        return qml.prod(*op.obs)
    return op


@contextmanager
def disable_new_opmath_cm():
    r"""Allows to use the old operator arithmetic within a
    temporary context using the `with` statement."""

    was_active = qml.operation.active_new_opmath()
    try:
        if was_active:
            disable_new_opmath()
        yield
    except Exception as e:
        raise e
    finally:
        if was_active:
            enable_new_opmath()
        else:
            disable_new_opmath()


@contextmanager
def enable_new_opmath_cm():
    r"""Allows to use the new operator arithmetic within a
    temporary context using the `with` statement."""

    was_active = qml.operation.active_new_opmath()
    if not was_active:
        enable_new_opmath()
    yield
    if was_active:
        enable_new_opmath()
    else:
        disable_new_opmath()


# pylint: disable=too-many-branches
def convert_to_H(op):
    """
    Converts arithmetic operators into a :class:`~pennylane.ops.Hamiltonian` or
    :class:`~pennylane.ops.LinearCombination` instance, depending on whether
    new_opmath is enabled. Objects of any other type are returned directly.

    Arithmetic operators include :class:`~pennylane.ops.op_math.Prod`,
    :class:`~pennylane.ops.op_math.Sum` and :class:`~pennylane.ops.op_math.SProd`.

    Args:
        op (Operator): The operator instance to convert.

    Returns:
        Operator: The operator as a :class:`~pennylane.ops.LinearCombination` instance
            if `active_new_opmath()`, otherwise a :class:`~pennylane.ops.Hamiltonian`
    """
    if not isinstance(op, (qml.ops.op_math.Prod, qml.ops.op_math.SProd, qml.ops.op_math.Sum)):
        return op

    coeffs = []
    ops = []

    op = qml.simplify(op)
    product = qml.ops.op_math.Prod if active_new_opmath() else Tensor

    if isinstance(op, Observable):
        coeffs.append(1.0)
        ops.append(op)

    elif isinstance(op, qml.ops.SProd):
        coeffs.append(op.scalar)
        if isinstance(op.base, Observable):
            ops.append(op.base)
        elif isinstance(op.base, qml.ops.op_math.Prod):
            ops.append(product(*op.base))
        else:
            raise ValueError("The base of scalar product must be an observable or a product.")

    elif isinstance(op, qml.ops.Prod):
        coeffs.append(1.0)
        ops.append(product(*op))

    elif isinstance(op, qml.ops.Sum):
        for factor in op:
            if isinstance(factor, (qml.ops.SProd)):
                coeffs.append(factor.scalar)
                if isinstance(factor.base, Observable):
                    ops.append(factor.base)
                elif isinstance(factor.base, qml.ops.op_math.Prod):
                    ops.append(product(*factor.base))
                else:
                    raise ValueError(
                        "The base of scalar product must be an observable or a product."
                    )
            elif isinstance(factor, (qml.ops.Prod)):
                coeffs.append(1.0)
                ops.append(product(*factor))
            elif isinstance(factor, Observable):
                coeffs.append(1.0)
                ops.append(factor)
            else:
                raise ValueError(
                    "Could not convert to Hamiltonian. Some or all observables are not valid."
                )

    else:
        raise ValueError("Could not convert to Hamiltonian. Some or all observables are not valid.")

    return qml.Hamiltonian(coeffs, ops)


def convert_to_legacy_H(op):
    """
    Converts arithmetic operators into a legacy :class:`~pennylane.Hamiltonian` instance.
    Objects of any other type are returned directly.

    Arithmetic operators include :class:`~pennylane.ops.op_math.Prod`,
    :class:`~pennylane.ops.op_math.Sum` and :class:`~pennylane.ops.op_math.SProd`.

    Args:
        op (Operator): The operator instance to convert.

    Returns:
        Operator: The operator as a :class:`~pennylane.Hamiltonian` instance
    """
    with disable_new_opmath_cm():
        res = convert_to_H(op)
    return res


def __getattr__(name):
    """To facilitate StatePrep rename"""
    if name == "StatePrep":
        return StatePrepBase
    raise AttributeError(f"module 'pennylane.operation' has no attribute '{name}'")<|MERGE_RESOLUTION|>--- conflicted
+++ resolved
@@ -256,11 +256,7 @@
 from scipy.sparse import coo_matrix, csr_matrix, eye, kron
 
 import pennylane as qml
-<<<<<<< HEAD
-from pennylane.capture import PLXPRMeta
-=======
 from pennylane.capture import PLXPRMeta, create_operator_primitive
->>>>>>> afd22f69
 from pennylane.math import expand_matrix
 from pennylane.queuing import QueuingManager
 from pennylane.typing import TensorLike
