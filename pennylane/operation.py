--- conflicted
+++ resolved
@@ -3020,59 +3020,11 @@
     return op
 
 
-<<<<<<< HEAD
-=======
 # pylint: disable=too-many-branches
->>>>>>> d58da38c
 def convert_to_legacy_H(op):
     """
     Converts arithmetic operators into :class:`~pennylane.Hamiltonian` instance.
     Objects of any other type are returned directly.
-<<<<<<< HEAD
-    Arithmetic operators include :class:`~pennylane.ops.op_math.Prod`,
-    :class:`~pennylane.ops.op_math.Sum` and :class:`~pennylane.ops.op_math.SProd`.
-    Args:
-        op (Operator): The operator instance to convert.
-    Returns:
-        Operator: The operator as an :class:`~pennylane.Hamiltonian` instance
-    """
-    if isinstance(op, (qml.ops.op_math.Prod, qml.ops.op_math.SProd, qml.ops.op_math.Sum)):
-
-        coeffs = []
-        ops = []
-
-        op = qml.simplify(op)
-
-        if isinstance(op, qml.ops.SProd):
-            coeffs.append(op.scalar)
-            ops.append(
-                op.base if isinstance(op.base, Observable) else qml.operation.Tensor(*op.base)
-            )
-
-        elif isinstance(op, qml.ops.Prod):
-            coeffs.append(1.0)
-            ops.append(qml.operation.Tensor(*op))
-
-        elif isinstance(op, qml.ops.Sum):
-            for factor in op:
-                if isinstance(factor, (qml.ops.SProd)):
-                    coeffs.append(factor.scalar)
-                    ops.append(
-                        qml.operation.Tensor(*factor.base)
-                        if isinstance(factor.base, qml.ops.Prod)
-                        else factor.base
-                    )
-                elif isinstance(factor, (qml.ops.Prod)):
-                    coeffs.append(1.0)
-                    ops.append(qml.operation.Tensor(*factor))
-                elif isinstance(factor, Observable):
-                    coeffs.append(1.0)
-                    ops.append(factor)
-
-        return qml.Hamiltonian(coeffs, ops)
-
-    return op
-=======
 
     Arithmetic operators include :class:`~pennylane.ops.op_math.Prod`,
     :class:`~pennylane.ops.op_math.Sum` and :class:`~pennylane.ops.op_math.SProd`.
@@ -3135,7 +3087,6 @@
         raise ValueError("Could not convert to Hamiltonian. Some or all observables are not valid.")
 
     return qml.Hamiltonian(coeffs, ops)
->>>>>>> d58da38c
 
 
 def __getattr__(name):
