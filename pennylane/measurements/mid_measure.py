--- conflicted
+++ resolved
@@ -15,13 +15,7 @@
 This module contains the qml.measure measurement.
 """
 import uuid
-<<<<<<< HEAD
-from typing import Generic, Optional, TypeVar
-
-import numpy as np
-=======
 from typing import Generic, TypeVar, Optional
->>>>>>> 5cc8a622
 
 import pennylane as qml
 from pennylane.wires import Wires
