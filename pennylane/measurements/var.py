# Copyright 2018-2021 Xanadu Quantum Technologies Inc.

# Licensed under the Apache License, Version 2.0 (the "License");
# you may not use this file except in compliance with the License.
# You may obtain a copy of the License at

#     http://www.apache.org/licenses/LICENSE-2.0

# Unless required by applicable law or agreed to in writing, software
# distributed under the License is distributed on an "AS IS" BASIS,
# WITHOUT WARRANTIES OR CONDITIONS OF ANY KIND, either express or implied.
# See the License for the specific language governing permissions and
# limitations under the License.
# pylint: disable=protected-access
"""
This module contains the qml.var measurement.
"""
<<<<<<< HEAD
import warnings
from typing import Sequence, Tuple, Union, Optional
=======
from typing import Sequence, Tuple, Union
>>>>>>> f540e69d

import pennylane as qml
from pennylane.operation import Operator
from pennylane.wires import Wires
from pennylane.typing import TensorLike

from .measurements import SampleMeasurement, StateMeasurement, Variance
from .sample import SampleMP
from .mid_measure import MeasurementValue
from .shots import Shots


has_jax = True
try:
    import jax
except ImportError:
    has_jax = False


def var(op: Union[Operator, MeasurementValue]) -> "VarianceMP":
    r"""Variance of the supplied observable.

    Args:
        op (Union[Operator, MeasurementValue]): a quantum observable object.
            To get variances for mid-circuit measurements, ``op`` should be a
            ``MeasurementValue``.

    Returns:
        VarianceMP: Measurement process instance

    **Example:**

    .. code-block:: python3

        dev = qml.device("default.qubit", wires=2)

        @qml.qnode(dev)
        def circuit(x):
            qml.RX(x, wires=0)
            qml.Hadamard(wires=1)
            qml.CNOT(wires=[0, 1])
            return qml.var(qml.Y(0))

    Executing this QNode:

    >>> circuit(0.5)
    0.7701511529340698
    """
    if isinstance(op, MeasurementValue):
        return VarianceMP(op)

    if isinstance(op, Sequence):
        raise ValueError(
            "qml.var does not support measuring sequences of measurements or observables"
        )

<<<<<<< HEAD
    if not qml.math.is_abstract(op) and not op.is_hermitian:
        warnings.warn(f"{op.name} might not be hermitian.")
    return VarianceMP(op)
=======
    return VarianceMP(obs=op)
>>>>>>> f540e69d


class VarianceMP(SampleMeasurement, StateMeasurement):
    """Measurement process that computes the variance of the supplied observable.

    Please refer to :func:`var` for detailed documentation.

    Args:
        obs (Union[.Operator, .MeasurementValue]): The observable that is to be measured
            as part of the measurement process. Not all measurement processes require observables
            (for example ``Probability``); this argument is optional.
        wires (.Wires): The wires the measurement process applies to.
            This can only be specified if an observable was not provided.
        eigvals (array): A flat array representing the eigenvalues of the measurement.
            This can only be specified if an observable was not provided.
        id (str): custom label given to a measurement instance, can be useful for some applications
            where the instance has to be identified
    """

    @classmethod
    def _abstract_eval(
        cls,
        obs: Optional[
            Union[
                Operator,
                "qml.measurements.MeasurementValue",
                Sequence["qml.measurements.MeasurementValue"],
            ]
        ] = None,
        wires: Optional[Wires] = None,
        eigvals: Optional[TensorLike] = None,
        shots: Optional[Shots] = None,
        id: Optional[str] = None,
    ):
        if not has_jax:
            raise ImportError
        dtype = jax.numpy.float64 if jax.config.jax_enable_x64 else jax.numpy.float32
        shots = Shots(shots)
        shape = (
            tuple(() for _ in range(shots.num_copies)) if shots.has_partitioned_shots else tuple()
        )
        return jax.core.ShapedArray(shape, dtype)

    @property
    def return_type(self):
        return Variance

    @property
    def numeric_type(self):
        return float

    def shape(self, device, shots):
        if not shots.has_partitioned_shots:
            return ()
        num_shot_elements = sum(s.copies for s in shots.shot_vector)
        return tuple(() for _ in range(num_shot_elements))

    def process_samples(
        self,
        samples: Sequence[complex],
        wire_order: Wires,
        shot_range: Tuple[int] = None,
        bin_size: int = None,
    ):
        # estimate the variance
        op = self.mv if self.mv is not None else self.obs
        with qml.queuing.QueuingManager.stop_recording():
            samples = SampleMP(
                obs=op,
                eigvals=self._eigvals,
                wires=self.wires if self._eigvals is not None else None,
            ).process_samples(
                samples=samples, wire_order=wire_order, shot_range=shot_range, bin_size=bin_size
            )

        # With broadcasting, we want to take the variance over axis 1, which is the -1st/-2nd with/
        # without bin_size. Without broadcasting, axis 0 is the -1st/-2nd with/without bin_size
        axis = -1 if bin_size is None else -2
        # TODO: do we need to squeeze here? Maybe remove with new return types
        return qml.math.squeeze(qml.math.var(samples, axis=axis))

    def process_state(self, state: Sequence[complex], wire_order: Wires):
        # This also covers statistics for mid-circuit measurements manipulated using
        # arithmetic operators
        # we use ``wires`` instead of ``op`` because the observable was
        # already applied to the state
        with qml.queuing.QueuingManager.stop_recording():
            prob = qml.probs(wires=self.wires).process_state(state=state, wire_order=wire_order)
        # In case of broadcasting, `prob` has two axes and these are a matrix-vector products
        return self._calculate_variance(prob)

    def process_counts(self, counts: dict, wire_order: Wires):
        with qml.QueuingManager.stop_recording():
            probs = qml.probs(wires=self.wires).process_counts(counts=counts, wire_order=wire_order)
        return self._calculate_variance(probs)

    def _calculate_variance(self, probabilities):
        """
        Calculate the variance of a set of probabilities.

        Args:
            probabilities (array): the probabilities of collapsing to eigen states
        """
        eigvals = qml.math.asarray(self.eigvals(), dtype="float64")
        return (
            qml.math.dot(probabilities, (eigvals**2)) - qml.math.dot(probabilities, eigvals) ** 2
        )<|MERGE_RESOLUTION|>--- conflicted
+++ resolved
@@ -15,12 +15,7 @@
 """
 This module contains the qml.var measurement.
 """
-<<<<<<< HEAD
-import warnings
-from typing import Sequence, Tuple, Union, Optional
-=======
 from typing import Sequence, Tuple, Union
->>>>>>> f540e69d
 
 import pennylane as qml
 from pennylane.operation import Operator
@@ -77,13 +72,7 @@
             "qml.var does not support measuring sequences of measurements or observables"
         )
 
-<<<<<<< HEAD
-    if not qml.math.is_abstract(op) and not op.is_hermitian:
-        warnings.warn(f"{op.name} might not be hermitian.")
     return VarianceMP(op)
-=======
-    return VarianceMP(obs=op)
->>>>>>> f540e69d
 
 
 class VarianceMP(SampleMeasurement, StateMeasurement):
