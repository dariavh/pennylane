# Copyright 2018-2021 Xanadu Quantum Technologies Inc.

# Licensed under the Apache License, Version 2.0 (the "License");
# you may not use this file except in compliance with the License.
# You may obtain a copy of the License at

#     http://www.apache.org/licenses/LICENSE-2.0

# Unless required by applicable law or agreed to in writing, software
# distributed under the License is distributed on an "AS IS" BASIS,
# WITHOUT WARRANTIES OR CONDITIONS OF ANY KIND, either express or implied.
# See the License for the specific language governing permissions and
# limitations under the License.
"""
This module contains the qml.expval measurement.
"""
from typing import Sequence, Tuple, Union

import pennylane as qml
from pennylane.operation import Operator
from pennylane.wires import Wires

from .measurements import Expectation, SampleMeasurement, StateMeasurement
from .mid_measure import MeasurementValue
from .sample import SampleMP


def expval(
    op: Union[Operator, MeasurementValue],
):
    r"""Expectation value of the supplied observable.

    **Example:**

    .. code-block:: python3

        dev = qml.device("default.qubit", wires=2)

        @qml.qnode(dev)
        def circuit(x):
            qml.RX(x, wires=0)
            qml.Hadamard(wires=1)
            qml.CNOT(wires=[0, 1])
            return qml.expval(qml.Y(0))

    Executing this QNode:

    >>> circuit(0.5)
    -0.4794255386042029

    Args:
        op (Union[Observable, MeasurementValue]): a quantum observable object. To
            get expectation values for mid-circuit measurements, ``op`` should be
            a ``MeasurementValue``.

    Returns:
        ExpectationMP: measurement process instance
    """
    if isinstance(op, MeasurementValue):
        return ExpectationMP(obs=op)

    if isinstance(op, Sequence):
        raise ValueError(
            "qml.expval does not support measuring sequences of measurements or observables"
        )

    if isinstance(op, qml.Identity) and len(op.wires) == 0:
        # temporary solution to merge https://github.com/PennyLaneAI/pennylane/pull/5106
        # allow once we have testing and confidence in qml.expval(I())
        raise NotImplementedError(
            "Expectation values of qml.Identity() without wires are currently not allowed."
        )

    return ExpectationMP(obs=op)


class ExpectationMP(SampleMeasurement, StateMeasurement):
    """Measurement process that computes the expectation value of the supplied observable.

    Please refer to :func:`expval` for detailed documentation.

    Args:
        obs (Union[.Operator, .MeasurementValue]): The observable that is to be measured
            as part of the measurement process. Not all measurement processes require observables
            (for example ``Probability``); this argument is optional.
        wires (.Wires): The wires the measurement process applies to.
            This can only be specified if an observable was not provided.
        eigvals (array): A flat array representing the eigenvalues of the measurement.
            This can only be specified if an observable was not provided.
        id (str): custom label given to a measurement instance, can be useful for some applications
            where the instance has to be identified
    """

    @property
    def return_type(self):
        return Expectation

    @property
    def numeric_type(self):
        return float

    def shape(self, device, shots):
        if not shots.has_partitioned_shots:
            return ()
        num_shot_elements = sum(s.copies for s in shots.shot_vector)
        return tuple(() for _ in range(num_shot_elements))

    def process_samples(
        self,
        samples: Sequence[complex],
        wire_order: Wires,
        shot_range: Tuple[int] = None,
        bin_size: int = None,
    ):
        if not self.wires:
            return qml.math.squeeze(self.eigvals())
        # estimate the ev
        op = self.mv if self.mv is not None else self.obs
        with qml.queuing.QueuingManager.stop_recording():
<<<<<<< HEAD
            samples = qml.measurements.SampleMP(
                eigvals=self._eigvals, wires=self._wires, obs=op
=======
            samples = SampleMP(
                obs=op,
                eigvals=self._eigvals,
                wires=self.wires if self._eigvals is not None else None,
>>>>>>> f960c0e9
            ).process_samples(
                samples=samples, wire_order=wire_order, shot_range=shot_range, bin_size=bin_size
            )

        # With broadcasting, we want to take the mean over axis 1, which is the -1st/-2nd with/
        # without bin_size. Without broadcasting, axis 0 is the -1st/-2nd with/without bin_size
        axis = -1 if bin_size is None else -2
        # TODO: do we need to squeeze here? Maybe remove with new return types
        return qml.math.squeeze(qml.math.mean(samples, axis=axis))

    def process_state(self, state: Sequence[complex], wire_order: Wires):
        # This also covers statistics for mid-circuit measurements manipulated using
        # arithmetic operators
        # we use ``self.wires`` instead of ``self.obs`` because the observable was
        # already applied to the state
        if not self.wires:
            return qml.math.squeeze(self.eigvals())
        with qml.queuing.QueuingManager.stop_recording():
            prob = qml.probs(wires=self.wires).process_state(state=state, wire_order=wire_order)
        # In case of broadcasting, `prob` has two axes and this is a matrix-vector product
        return self._calculate_expectation(prob)

    def process_counts(self, counts: dict, wire_order: Wires):
        with qml.QueuingManager.stop_recording():
            probs = qml.probs(wires=self.wires).process_counts(counts=counts, wire_order=wire_order)
        return self._calculate_expectation(probs)

    def _calculate_expectation(self, probabilities):
        """
        Calculate the of expectation set of probabilities.

        Args:
            probabilities (array): the probabilities of collapsing to eigen states
        """
        eigvals = qml.math.asarray(self.eigvals(), dtype="float64")
        return qml.math.dot(probabilities, eigvals)<|MERGE_RESOLUTION|>--- conflicted
+++ resolved
@@ -117,15 +117,10 @@
         # estimate the ev
         op = self.mv if self.mv is not None else self.obs
         with qml.queuing.QueuingManager.stop_recording():
-<<<<<<< HEAD
-            samples = qml.measurements.SampleMP(
-                eigvals=self._eigvals, wires=self._wires, obs=op
-=======
             samples = SampleMP(
                 obs=op,
                 eigvals=self._eigvals,
                 wires=self.wires if self._eigvals is not None else None,
->>>>>>> f960c0e9
             ).process_samples(
                 samples=samples, wire_order=wire_order, shot_range=shot_range, bin_size=bin_size
             )
