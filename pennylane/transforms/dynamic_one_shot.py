# Copyright 2018-2024 Xanadu Quantum Technologies Inc.

# Licensed under the Apache License, Version 2.0 (the "License");
# you may not use this file except in compliance with the License.
# You may obtain a copy of the License at

#     http://www.apache.org/licenses/LICENSE-2.0

# Unless required by applicable law or agreed to in writing, software
# distributed under the License is distributed on an "AS IS" BASIS,
# WITHOUT WARRANTIES OR CONDITIONS OF ANY KIND, either express or implied.
# See the License for the specific language governing permissions and
# limitations under the License.
"""
Contains the batch dimension transform.
"""

import itertools

# pylint: disable=import-outside-toplevel
from collections import Counter
from typing import Callable, Sequence

import numpy as np

import pennylane as qml
from pennylane.measurements import (
    CountsMP,
    ExpectationMP,
    MeasurementValue,
    MidMeasureMP,
    ProbabilityMP,
    SampleMP,
    VarianceMP,
)
from pennylane.typing import TensorLike

from .core import transform

fill_in_value = np.iinfo(np.int32).min


def null_postprocessing(results):
    """A postprocessing function returned by a transform that only converts the batch of results
    into a result for a single ``QuantumTape``.
    """
    return results[0]


@transform
def dynamic_one_shot(
    tape: qml.tape.QuantumTape, **kwargs
) -> (Sequence[qml.tape.QuantumTape], Callable):
    """Transform a QNode to into several one-shot tapes to support dynamic circuit execution.

    Args:
        tape (QNode or QuantumTape or Callable): a quantum circuit to add a batch dimension to

    Returns:
        qnode (QNode) or quantum function (Callable) or tuple[List[QuantumTape], function]:

        The transformed circuit as described in :func:`qml.transform <pennylane.transform>`.
        This circuit will provide the results of a dynamic execution.


    **Example**

    Consider the following circuit:

    .. code-block:: python

        dev = qml.device("default.qubit", shots=100)
        params = np.pi / 4 * np.ones(2)

        @qml.dynamic_one_shot
        @qml.qnode(dev)
        def func(x, y):
            qml.RX(x, wires=0)
            m0 = qml.measure(0)
            qml.cond(m0, qml.RY)(y, wires=1)
            return qml.expval(op=m0)

    The ``qml.dynamic_one_shot`` decorator prompts the QNode to perform a hundred one-shot
    calculations, where in each calculation the ``qml.measure`` operations dynamically
    measures the 0-wire and collapse the state vector stochastically. This transforms
    contrasts with ``qml.defer_measurements``, which instead introduces an extra wire
    for each mid-circuit measurement. The ``qml.dynamic_one_shot`` transform is favorable in the
    few-shots several-mid-circuit-measurement limit, whereas ``qml.defer_measurements`` is favorable
    in the opposite limit.
    """
    if not any(is_mcm(o) for o in tape.operations):
        return (tape,), null_postprocessing

    for m in tape.measurements:
        if not isinstance(m, (CountsMP, ExpectationMP, ProbabilityMP, SampleMP, VarianceMP)):
            raise TypeError(
                f"Native mid-circuit measurement mode does not support {type(m).__name__} "
                "measurements."
            )
    _ = kwargs.get("device", None)

    postselect_mode = kwargs.get("postselect_mode", None)
    if qml.compiler.active() and postselect_mode == "hw-like":
        raise ValueError("Cannot discard invalid shots while using qml.qjit")
    postselect_shots = postselect_mode in (None, "hw-like")

    if not tape.shots:
        raise qml.QuantumFunctionError("dynamic_one_shot is only supported with finite shots.")

    samples_present = any(isinstance(mp, SampleMP) for mp in tape.measurements)
    postselect_present = any(op.postselect is not None for op in tape.operations if is_mcm(op))
    if postselect_present and samples_present and tape.batch_size is not None:
        raise ValueError(
            "Returning qml.sample is not supported when postselecting mid-circuit "
            "measurements with broadcasting"
        )

    if (batch_size := tape.batch_size) is not None:
        tapes, broadcast_fn = qml.transforms.broadcast_expand(tape)
    else:
        tapes = [tape]
        broadcast_fn = None

    aux_tapes = [init_auxiliary_tape(t) for t in tapes]

    def processing_fn(results, has_partitioned_shots=None, batched_results=None):
        if batched_results is None and batch_size is not None:
            # If broadcasting, recursively process the results for each batch. For each batch
            # there are tape.shots.total_shots results. The length of the first axis of final_results
            # will be batch_size.
            final_results = []
            for result in results:
                final_results.append(processing_fn((result,), batched_results=False))
            return broadcast_fn(final_results)

        if has_partitioned_shots is None and tape.shots.has_partitioned_shots:
            # If using shot vectors, recursively process the results for each shot bin. The length
            # of the first axis of final_results will be the length of the shot vector.
            results = list(results[0])
            final_results = []
            for s in tape.shots:
                final_results.append(
                    processing_fn(results[0:s], has_partitioned_shots=False, batched_results=False)
                )
                del results[0:s]
            return tuple(final_results)
        if not tape.shots.has_partitioned_shots:
            results = results[0]
        return parse_native_mid_circuit_measurements(tape, aux_tapes, results, postselect_shots)

    return aux_tapes, processing_fn


@dynamic_one_shot.custom_qnode_transform
def _dynamic_one_shot_qnode(self, qnode, targs, tkwargs):
    """Custom qnode transform for ``dynamic_one_shot``."""
    if tkwargs.get("device", None):
        raise ValueError(
            "Cannot provide a 'device' value directly to the dynamic_one_shot decorator "
            "when transforming a QNode."
        )
    if qnode.device is not None:
        support_mcms = hasattr(qnode.device, "capabilities") and qnode.device.capabilities().get(
            "supports_mid_measure", False
        )
        support_mcms = support_mcms or qnode.device.name in ("default.qubit", "lightning.qubit")
        if not support_mcms:
            raise TypeError(
                f"Device {qnode.device.name} does not support mid-circuit measurements "
                "natively, and hence it does not support the dynamic_one_shot transform. "
                "'default.qubit' and 'lightning.qubit' currently support mid-circuit "
                "measurements and the dynamic_one_shot transform."
            )
    tkwargs.setdefault("device", qnode.device)
    return self.default_qnode_transform(qnode, targs, tkwargs)


def is_mcm(operation):
    """Returns True if the operation is a mid-circuit measurement and False otherwise."""
    mcm = isinstance(operation, MidMeasureMP)
    return mcm or "MidCircuitMeasure" in str(type(operation))


def init_auxiliary_tape(circuit: qml.tape.QuantumScript):
    """Creates an auxiliary circuit to perform one-shot mid-circuit measurement calculations.

    Measurements are replaced by SampleMP measurements on wires and observables found in the
    original measurements.

    Args:
        circuit (QuantumTape): The original QuantumScript

    Returns:
        QuantumScript: A copy of the circuit with modified measurements
    """
    new_measurements = []
    for m in circuit.measurements:
        if not m.mv:
            if isinstance(m, VarianceMP):
                new_measurements.append(SampleMP(obs=m.obs))
            else:
                new_measurements.append(m)
    for op in circuit:
        if is_mcm(op):
            new_measurements.append(qml.sample(MeasurementValue([op], lambda res: res)))

    return qml.tape.QuantumScript(
        circuit.operations,
        new_measurements,
        shots=[1] * circuit.shots.total_shots,
        trainable_params=circuit.trainable_params,
    )


def parse_native_mid_circuit_measurements(
    circuit: qml.tape.QuantumScript,
    aux_tapes: qml.tape.QuantumScript,
    results: TensorLike,
    postselect_shots: bool,
):
    """Combines, gathers and normalizes the results of native mid-circuit measurement runs.

    Args:
        circuit (QuantumTape): Initial ``QuantumScript``
        aux_tapes (List[QuantumTape]): List of auxilary ``QuantumScript`` objects
        results (TensorLike): Array of measurement results
        postselect_shots (bool): Whether or not to discard shots that don't match the
            postselection criteria.

    Returns:
        tuple(TensorLike): The results of the simulation
    """

    def measurement_with_no_shots(measurement):
        return (
            np.nan * np.ones_like(measurement.eigvals())
            if isinstance(measurement, ProbabilityMP)
            else np.nan
        )

    interface = qml.math.get_deep_interface(circuit.data)
    interface = "numpy" if interface == "builtins" else interface

    all_mcms = [op for op in aux_tapes[0].operations if is_mcm(op)]
    n_mcms = len(all_mcms)
    post_process_tape = qml.tape.QuantumScript(
        aux_tapes[0].operations,
        aux_tapes[0].measurements[0:-n_mcms],
        shots=aux_tapes[0].shots,
        trainable_params=aux_tapes[0].trainable_params,
    )
    single_measurement = (
        len(post_process_tape.measurements) == 0 and len(aux_tapes[0].measurements) == 1
    )
    mcm_samples = qml.math.array(
        [[res] if single_measurement else res[-n_mcms::] for res in results], like=interface
    )
    # Can't use boolean dtype array with tf, hence why conditionally setting items to 0 or 1
    has_postselect = qml.math.array(
        [[int(op.postselect is not None) for op in all_mcms]], like=interface
    )
    postselect = qml.math.array(
        [[0 if op.postselect is None else op.postselect for op in all_mcms]], like=interface
    )
    is_valid = qml.math.all(mcm_samples * has_postselect == postselect, axis=1)
    has_valid = qml.math.any(is_valid)
    mid_meas = [op for op in circuit.operations if is_mcm(op)]
    mcm_samples = [mcm_samples[:, i : i + 1] for i in range(n_mcms)]
    mcm_samples = dict((k, v) for k, v in zip(mid_meas, mcm_samples))

    normalized_meas = []
    m_count = 0
    for m in circuit.measurements:
        if not isinstance(m, (CountsMP, ExpectationMP, ProbabilityMP, SampleMP, VarianceMP)):
            raise TypeError(
                f"Native mid-circuit measurement mode does not support {type(m).__name__} measurements."
            )
        if interface != "jax" and m.mv and not has_valid:
            meas = measurement_with_no_shots(m)
        elif m.mv:
            meas = gather_mcm(m, mcm_samples, is_valid, postselect_shots)
        elif interface != "jax" and not has_valid:
            meas = measurement_with_no_shots(m)
            m_count += 1
        else:
<<<<<<< HEAD
            result = qml.math.array([res[m_count] for res in results], like=interface)
            meas = gather_non_mcm(m, result, is_valid, postselect_shots)
=======
            result = [res[m_count] for res in results]
            if not isinstance(m, CountsMP):
                # We don't need to cast to arrays when using qml.counts. qml.math.array is not viable
                # as it assumes all elements of the input are of builtin python types and not belonging
                # to any particular interface
                result = qml.math.stack(result, like=interface)
            meas = gather_non_mcm(m, result, is_valid)
>>>>>>> 59a1e058
            m_count += 1
        if isinstance(m, SampleMP):
            meas = qml.math.squeeze(meas)
        normalized_meas.append(meas)

    return tuple(normalized_meas) if len(normalized_meas) > 1 else normalized_meas[0]


def gather_non_mcm(measurement, samples, is_valid, postselect_shots):
    """Combines, gathers and normalizes several measurements with trivial measurement values.

    Args:
        measurement (MeasurementProcess): measurement
        samples (TensorLike): measurement samples
        is_valid (TensorLike): Boolean array with the same shape as ``samples`` where the value at
            each index specifies whether or not the respective sample is valid.
        postselect_shots (bool): Whether or not to discard shots that don't match the
            postselection criteria.

    Returns:
        TensorLike: The combined measurement outcome
    """
    if isinstance(measurement, CountsMP):
        tmp = Counter()
<<<<<<< HEAD
        for i, d in enumerate(samples):
            tmp.update(dict((k, v * is_valid[i]) for k, v in d.items()))
=======
        for i, d in enumerate(measurement):
            tmp.update(
                dict((k if isinstance(k, str) else float(k), v * is_valid[i]) for k, v in d.items())
            )
>>>>>>> 59a1e058
        tmp = Counter({k: v for k, v in tmp.items() if v > 0})
        return dict(sorted(tmp.items()))
    if isinstance(measurement, ExpectationMP):
        return qml.math.sum(samples * is_valid) / qml.math.sum(is_valid)
    if isinstance(measurement, ProbabilityMP):
        return qml.math.sum(samples * is_valid.reshape((-1, 1)), axis=0) / qml.math.sum(is_valid)
    if isinstance(measurement, SampleMP):
        is_interface_jax = qml.math.get_deep_interface(is_valid) == "jax"
        postselect_shots = postselect_shots and not is_interface_jax
        if not postselect_shots and samples.ndim == 2:
            is_valid = is_valid.reshape((-1, 1))
        return (
            qml.math.where(is_valid, samples, fill_in_value)
            if not postselect_shots
            else samples[is_valid]
        )
    # VarianceMP
    expval = qml.math.sum(samples * is_valid) / qml.math.sum(is_valid)
    return qml.math.sum((samples - expval) ** 2 * is_valid) / qml.math.sum(is_valid)


def gather_mcm(measurement, samples, is_valid, postselect_shots):
    """Combines, gathers and normalizes several measurements with non-trivial measurement values.

    Args:
        measurement (MeasurementProcess): measurement
        samples (List[dict]): Mid-circuit measurement samples
        is_valid (TensorLike): Boolean array with the same shape as ``samples`` where the value at
            each index specifies whether or not the respective sample is valid.
        postselect_shots (bool): Whether or not to discard shots that don't match the
            postselection criteria.

    Returns:
        TensorLike: The combined measurement outcome
    """
    interface = qml.math.get_deep_interface(is_valid)
    mv = measurement.mv
    # The following block handles measurement value lists, like ``qml.counts(op=[mcm0, mcm1, mcm2])``.
    if isinstance(measurement, (CountsMP, ProbabilityMP, SampleMP)) and isinstance(mv, Sequence):
        mcm_samples = [m.concretize(samples) for m in mv]
        mcm_samples = qml.math.concatenate(mcm_samples, axis=1)
        if isinstance(measurement, ProbabilityMP):
            values = [list(m.branches.values()) for m in mv]
            values = list(itertools.product(*values))
            values = [qml.math.array([v], like=interface) for v in values]
            counts = [
                qml.math.sum(qml.math.all(mcm_samples == v, axis=1) * is_valid) for v in values
            ]
            counts = qml.math.array(counts, like=interface)
            return counts / qml.math.sum(counts)
        if isinstance(measurement, CountsMP):
<<<<<<< HEAD
            mcm_samples = [{"".join(str(v) for v in tuple(s)): 1} for s in mcm_samples]
        return gather_non_mcm(measurement, mcm_samples, is_valid, postselect_shots)
=======
            mcm_samples = [{"".join(str(int(v)) for v in tuple(s)): 1} for s in mcm_samples]
        return gather_non_mcm(measurement, mcm_samples, is_valid)
    mcm_samples = qml.math.ravel(qml.math.array(mv.concretize(samples), like=interface))
>>>>>>> 59a1e058
    if isinstance(measurement, ProbabilityMP):
        counts = [qml.math.sum((mcm_samples == v) * is_valid) for v in list(mv.branches.values())]
        counts = qml.math.array(counts, like=interface)
        return counts / qml.math.sum(counts)
    if isinstance(measurement, CountsMP):
<<<<<<< HEAD
        mcm_samples = [{s: 1} for s in mcm_samples]
    return gather_non_mcm(measurement, mcm_samples, is_valid, postselect_shots)
=======
        mcm_samples = [{float(s): 1} for s in mcm_samples]
    return gather_non_mcm(measurement, mcm_samples, is_valid)
>>>>>>> 59a1e058
<|MERGE_RESOLUTION|>--- conflicted
+++ resolved
@@ -283,10 +283,6 @@
             meas = measurement_with_no_shots(m)
             m_count += 1
         else:
-<<<<<<< HEAD
-            result = qml.math.array([res[m_count] for res in results], like=interface)
-            meas = gather_non_mcm(m, result, is_valid, postselect_shots)
-=======
             result = [res[m_count] for res in results]
             if not isinstance(m, CountsMP):
                 # We don't need to cast to arrays when using qml.counts. qml.math.array is not viable
@@ -294,7 +290,6 @@
                 # to any particular interface
                 result = qml.math.stack(result, like=interface)
             meas = gather_non_mcm(m, result, is_valid)
->>>>>>> 59a1e058
             m_count += 1
         if isinstance(m, SampleMP):
             meas = qml.math.squeeze(meas)
@@ -319,15 +314,10 @@
     """
     if isinstance(measurement, CountsMP):
         tmp = Counter()
-<<<<<<< HEAD
         for i, d in enumerate(samples):
-            tmp.update(dict((k, v * is_valid[i]) for k, v in d.items()))
-=======
-        for i, d in enumerate(measurement):
             tmp.update(
                 dict((k if isinstance(k, str) else float(k), v * is_valid[i]) for k, v in d.items())
             )
->>>>>>> 59a1e058
         tmp = Counter({k: v for k, v in tmp.items() if v > 0})
         return dict(sorted(tmp.items()))
     if isinstance(measurement, ExpectationMP):
@@ -379,23 +369,13 @@
             counts = qml.math.array(counts, like=interface)
             return counts / qml.math.sum(counts)
         if isinstance(measurement, CountsMP):
-<<<<<<< HEAD
-            mcm_samples = [{"".join(str(v) for v in tuple(s)): 1} for s in mcm_samples]
-        return gather_non_mcm(measurement, mcm_samples, is_valid, postselect_shots)
-=======
             mcm_samples = [{"".join(str(int(v)) for v in tuple(s)): 1} for s in mcm_samples]
         return gather_non_mcm(measurement, mcm_samples, is_valid)
     mcm_samples = qml.math.ravel(qml.math.array(mv.concretize(samples), like=interface))
->>>>>>> 59a1e058
     if isinstance(measurement, ProbabilityMP):
         counts = [qml.math.sum((mcm_samples == v) * is_valid) for v in list(mv.branches.values())]
         counts = qml.math.array(counts, like=interface)
         return counts / qml.math.sum(counts)
     if isinstance(measurement, CountsMP):
-<<<<<<< HEAD
-        mcm_samples = [{s: 1} for s in mcm_samples]
-    return gather_non_mcm(measurement, mcm_samples, is_valid, postselect_shots)
-=======
         mcm_samples = [{float(s): 1} for s in mcm_samples]
-    return gather_non_mcm(measurement, mcm_samples, is_valid)
->>>>>>> 59a1e058
+    return gather_non_mcm(measurement, mcm_samples, is_valid)